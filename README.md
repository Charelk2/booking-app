--- conflicted
+++ resolved
@@ -104,89 +104,7 @@
 
 ## New Features
 
-<<<<<<< HEAD
-vqiaju-codex/implement-frontend-features
-This version introduces basic management of sound providers and an API for quick quote calculations that factor in travel distance, optional provider fees, and accommodation costs. Routers are mounted under `/api/v1/sound-providers` and `/api/v1/quotes/calculate`. The frontend now includes pages at `/sound-providers` and `/quote-calculator` for managing providers and testing quote calculations. The "Request to Book" form on each artist profile now lets clients pick a preferred sound provider, enter travel distance, and see an estimated total before submitting a request.
-
-The booking wizard also features a new **Review** step. This shows a preview of the calculated quote and summarizes all entered details with an improved progress indicator and clearer submit buttons.
-
-### Shared stepper and form hook
-
-The wizard now uses a reusable `Stepper` component along with a `useBookingForm` hook to manage form state. These utilities live under `src/components/ui` and `src/hooks` and can be reused by other multi-step forms.
-
-Each service on an artist profile now includes a "Book Now" button. This opens the booking wizard (or request chat) for that specific service via `/booking?artist_id={id}&service_id={serviceId}` when applicable.
-After submitting a booking request, clients are redirected straight to the associated chat thread so they can continue the conversation. The chat interface uses polished message bubbles and aligns your own messages on the right, similar to Airbnb's inbox. The automatic "Requesting ..." and "Booking request sent" entries that previously appeared at the top of each conversation have been removed so the thread begins with meaningful details.
-
-The chat now auto-scrolls after each message, shows image previews before sending, and keeps the input bar fixed above the keyboard on mobile. A subtle timestamp appears inside each bubble, avatars display initials, and the Personalized Video flow shows a progress bar like "1/3 questions answered" with a typing indicator when waiting for the client. Once all questions are answered the progress bar disappears automatically.
-- Chat updates are now delivered over a WebSocket connection for real-time conversations without polling.
-- The Personalized Video progress bar now disappears once all questions are answered.
-The latest update refines the chat bubbles even further: each message now shows its send time inside the bubble. The timestamp sits beneath the text in a tiny gray font and the input field still highlights when focused for better accessibility.
-- When artists are logged in, their own messages now appear in blue bubbles just like the client view, while the other person's messages show in gray.
-The backend now persists notifications when a new booking request or message is created. Clients and artists can fetch unread notifications from `/api/v1/notifications` and mark them read with `/api/v1/notifications/{id}/read`. Notifications may also be fetched in pages using the `skip` and `limit` query parameters or grouped by type via `/api/v1/notifications/grouped`.
-All notifications for the current user can be marked read at once via `/api/v1/notifications/read-all`.
-Message alerts are additionally summarized per chat thread using `/api/v1/notifications/message-threads`. This endpoint returns the other user's name, the number of unread messages, the latest snippet, and a link to the conversation. Threads are returned even once read&mdash;`unread_count` simply becomes `0`. Threads can be marked read via `/api/v1/notifications/message-threads/{booking_request_id}/read`.
-Booking status changes now trigger a `booking_status_updated` notification so both parties know when a request is withdrawn or declined.
-The frontend now shows a notification bell in the top navigation. Clicking it reveals recent alerts, loads more on demand, and automatically marks them as read.
-Each notification links directly to the related booking request so you can jump straight into the conversation.
-Unread message alerts are grouped by conversation so you may see entries like `Charel Kleinhans — 4 new messages`. Selecting one marks the entire thread read and opens the chat.
-The chat thread now displays a friendly placeholder when no messages are present and formats quote prices with the appropriate currency symbol. Any errors fetching or sending messages appear below the input field so problems can be spotted quickly.
-
-- The message input bar has been redesigned for mobile: the file upload button now uses a compact icon and the text field shares the outer border so there are no double lines. Attachments stay inside the chatbox without overlapping other elements.
-- The chat box now stretches to roughly 70% of the viewport height on mobile and the Send button uses standard spacing so it's easier to tap.
-- A floating "scroll to latest" button appears on mobile when you scroll up so you can quickly jump back to the newest message.
-
-### Artist profile polish (2025-06)
-- Added ARIA roles and clearer empty states for better accessibility.
-- Service cards collapse on mobile with larger tap areas.
-- Explore Other Artists offers grid/list toggles and shows specialties.
-- Notification dropdown now displays icons and timestamps.
-- Buttons and modals include subtle scale animations.
-- Artist profiles now support an optional subtitle/tagline displayed beneath the main name.
-- Introduced shared `Card`, `Tag`, and `TextInput` components with built-in loading states and accessibility helpers.
-- Profile pages now generate Open Graph meta tags for easier sharing and show a fallback avatar image with an edit overlay for artists.
-- Notifications are grouped by type in a dropdown with options to mark each as read or preview the related item.
-- The notification dropdown has been replaced with a slide-out drawer that offers more room and a single click to mark all notifications read.
-- The notification bell now appears on mobile screens so alerts can be accessed anywhere.
-- On small screens, notifications open in a full-screen modal built with `@headlessui/react`'s `Dialog` for easier reading.
-- Notification rows now have larger padding and text sizes so they're easier to tap on mobile screens.
-- Each notification row is a single button with a fixed avatar circle, making the entire row clickable and accessible.
-- Message threads and grouped notifications now keep their headers visible while scrolling on mobile.
-- The booking wizard now shows a compact progress bar on small screens so steps remain readable.
-- A sticky action bar keeps Back/Next buttons visible on small screens so users can easily navigate each step.
-- Steps now automatically scroll to the top when moving between steps on mobile, keeping the next form field in view.
-- An inline Next button now appears after selecting a date on mobile so users can quickly continue to the next step.
-- The location step now shows a mobile-only Confirm Location button so stage two is easy to advance.
-- Guests, venue, notes and review steps now also include inline buttons on mobile so progress is consistent through step six.
-- Each step now displays a clear heading and automatically focuses the first field for faster entry.
-- Duplicate notifications are now removed when loading additional pages.
-- Notification merging now uses a shared utility function so the code stays DRY.
-- The Load More button now disappears once all notifications have been fetched.
-- Mobile detection for the notification bell now uses a responsive hook so the
-  full-screen modal displays reliably on small screens.
-- The dark overlay is hidden on small screens so notification links remain clickable.
-- Notification rows now support swipe left to mark them read thanks to `react-swipeable-list`.
-- The mobile notification modal now shows cards with a "Mark All as Read" button for quicker cleanup.
-- Artist profile sections now load independently for faster page rendering and show loading states per section.
-- Cover and profile images use Next.js `<Image>` for responsive sizing and better performance.
-- Service cards refresh their data when expanded so pricing stays accurate.
-- Fixed a crash in the notification dropdown caused by calling hooks before they were initialized.
-- Fixed an infinite notifications fetch loop that caused excessive API requests.
-- Mobile navigation now slides in from the left with a smooth animation.
-- A persistent bottom navigation bar on small screens provides quick access to key pages. Unread message counts now appear over the Messages icon so conversations are never missed.
-- Each bottom navigation icon now sits inside a larger 64x44 container for easier taps on mobile.
-- Dashboard stat cards are now tappable and link directly to their respective pages.
-- A dedicated **Inbox** page lists all message threads and is accessible from the bottom navigation so opening conversations never results in a 404.
-- Unread messages within a thread now highlight the sender's name in **bold** and tint the background purple so new chat activity is easier to spot.
-
-### Inbox Page
-
-Open `/inbox` from the Messages icon in the mobile bottom navigation to see all your conversations. Each row shows the latest message snippet and a badge with the number of unread messages. Selecting a thread marks it read and opens the conversation at `/messages/thread/{id}`. The inbox now separates **Booking Requests** and **Chats** into tabs for quicker access.
-
-The registration page now includes a password strength meter and shows a toast notification once an account is created successfully.
-Both auth pages use new shared form components and include optional Google and GitHub sign-in buttons.
-=======
 ### Sound Providers & Quick Quotes
->>>>>>> 66fcbd92
 
 * **Endpoints** under `/api/v1/sound-providers` and `/api/v1/quotes/calculate`.
 * Frontend pages: `/sound-providers`, `/quote-calculator`.
@@ -318,6 +236,7 @@
    ```bash
    pytest
    ```
+
 2. **Frontend lint**:
 
    ```bash
