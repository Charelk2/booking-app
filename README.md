--- conflicted
+++ resolved
@@ -1,3 +1,4 @@
+````markdown
 # Booking App
 
 This repository contains a FastAPI backend and a Next.js frontend.
@@ -8,366 +9,240 @@
 
 ```bash
 cd backend
+pip install -r requirements.txt
 python -m uvicorn app.main:app --reload --host 0.0.0.0 --port 8000
-```
-
-Install dependencies using `pip install -r requirements.txt` first if needed.
-
-The SQLite database path is automatically resolved to the project root so you
-can start the backend from either the repository root or the `backend/` folder
-without creating duplicate database files.
+````
+
+The SQLite database path is automatically resolved to the project root, so you can start the backend from either the repo root or the `backend/` folder without creating duplicate database files.
 
 ### Service type enum
 
-`services.service_type` stores the enum's string values such as "Live Performance".
-If you see lookup errors when reading services, check that the `Service` model
-uses `SQLAlchemyEnum(ServiceType, values_callable=lambda e: [v.value for v in e])`.
+`services.service_type` stores enum string values such as `"Live Performance"`. If you run into lookup errors, ensure your SQLAlchemy model uses:
+
+```python
+SQLAlchemyEnum(ServiceType, values_callable=lambda e: [v.value for v in e])
+```
 
 ### CORS configuration
 
-The backend reads allowed origins from the `.env` file. By default it
-includes both `http://localhost:3000` and `http://localhost:3002`.
-The value can be provided as a JSON array or a comma separated string.
-If your frontend runs on another origin, update the `CORS_ORIGINS` entry
-in `.env`.
-To access the API from another device on the same Wi‑Fi network add that
-origin as well, for example:
-
-```
-CORS_ORIGINS=["http://localhost:3000", "http://localhost:3002", "http://192.168.3.203:3000"]
-```
-When loading the site on a phone or other device, use your computer's IP
-address for both the frontend and backend URLs. Add the address to
-`CORS_ORIGINS` and reference it from the frontend's `.env.local` as shown
-below so the API requests are allowed across origins.
-Start the backend so it listens on all interfaces:
+Allowed origins are read from `.env` under `CORS_ORIGINS`. By default it includes:
+
+```env
+CORS_ORIGINS=["http://localhost:3000","http://localhost:3002"]
+```
+
+You can supply a JSON array or a comma-separated string. To test from another device on your LAN, add its origin, for example:
+
+```env
+CORS_ORIGINS=["http://localhost:3000","http://localhost:3002","http://192.168.3.203:3000"]
+```
+
+Then start the API on all interfaces:
 
 ```bash
 python -m uvicorn app.main:app --reload --host 0.0.0.0 --port 8000
 ```
-Unhandled exceptions are wrapped in a middleware that returns JSON
-`500` responses so the configured CORS headers are always included.
+
+Unhandled exceptions are returned as JSON 500 responses, so your configured CORS headers are always included.
+
+---
 
 ## Frontend
 
-The frontend is in `frontend/`. After installing dependencies with `npm install`, start it with:
-
-```bash
-npm run dev
-```
-
-When testing on another device, run the dev server so it listens on all
-network interfaces:
-
-```bash
-npm run dev -- -H 0.0.0.0
-```
-
-The frontend expects the backend to be running on `http://localhost:8000`.
-If the backend or WebSocket server runs elsewhere, set `NEXT_PUBLIC_API_URL` and
-`NEXT_PUBLIC_WS_URL` in `.env.local` accordingly. When accessing the app from
-another device, create `frontend/.env.local` with your computer's IP address:
-
-```bash
+The frontend lives in `frontend/`. From that directory:
+
+```bash
+npm install
+npm run dev              # listens on localhost only
+npm run dev -- -H 0.0.0.0  # listens on all interfaces
+```
+
+By default it calls `http://localhost:8000`. To point elsewhere, create `frontend/.env.local`:
+
+```env
 NEXT_PUBLIC_API_URL=http://192.168.3.203:8000
 NEXT_PUBLIC_WS_URL=ws://192.168.3.203:8000
 ```
+
+---
+
 ## Development
 
-### Setup
-Install all Node and Python requirements using the helper script:
+### One-time setup
+
+Install **both** Python and Node dependencies:
+
 ```bash
 ./setup.sh
 ```
-This installs `frontend/node_modules` along with the packages from
-`backend/requirements.txt` and `requirements-dev.txt` so both the API and tests
-run correctly.
+
+This script runs `pip install -r backend/requirements.txt` and `npm install` in `frontend/`.
 
 ### Linting
-Run ESLint after installing dependencies:
-```bash
-./setup.sh   # run once
+
+```bash
 cd frontend
 npm run lint
 ```
 
 ### Testing
-Use the helper script to install dependencies and run all tests in one step:
+
 ```bash
 ./scripts/test-all.sh
 ```
-The script runs `pytest`, frontend Jest tests and ESLint. You can still run them
-individually if needed:
-```bash
-pytest
-cd frontend
-npm test
-npm run lint
-```
+
+This runs `pytest`, `npm test`, and `npm run lint`. You can also run each step manually.
 
 ### Build
+
 ```bash
 cd frontend
 npm run build
 ```
 
+---
 
 ## New Features
 
-vqiaju-codex/implement-frontend-features
-This version introduces basic management of sound providers and an API for quick quote calculations that factor in travel distance, optional provider fees, and accommodation costs. Routers are mounted under `/api/v1/sound-providers` and `/api/v1/quotes/calculate`. The frontend now includes pages at `/sound-providers` and `/quote-calculator` for managing providers and testing quote calculations. The "Request to Book" form on each artist profile now lets clients pick a preferred sound provider, enter travel distance, and see an estimated total before submitting a request.
-
-The booking wizard also features a new **Review** step. This shows a preview of the calculated quote and summarizes all entered details with an improved progress indicator and clearer submit buttons.
-
-### Shared stepper and form hook
-
-The wizard now uses a reusable `Stepper` component along with a `useBookingForm` hook to manage form state. These utilities live under `src/components/ui` and `src/hooks` and can be reused by other multi-step forms.
-
-Each service on an artist profile now includes a "Book Now" button. This opens the booking wizard (or request chat) for that specific service via `/booking?artist_id={id}&service_id={serviceId}` when applicable.
-After submitting a booking request, clients are redirected straight to the associated chat thread so they can continue the conversation. The chat interface uses polished message bubbles and aligns your own messages on the right, similar to Airbnb's inbox. The automatic "Requesting ..." and "Booking request sent" entries that previously appeared at the top of each conversation have been removed so the thread begins with meaningful details.
-
-The chat now auto-scrolls after each message, shows image previews before sending, and keeps the input bar fixed above the keyboard on mobile. A subtle timestamp appears inside each bubble, avatars display initials, and the Personalized Video flow shows a progress bar like "1/3 questions answered" with a typing indicator when waiting for the client. Once all questions are answered the progress bar disappears automatically.
-- Chat updates are now delivered over a WebSocket connection for real-time conversations without polling.
-- The Personalized Video progress bar now disappears once all questions are answered.
-The latest update refines the chat bubbles even further: each message now shows its send time inside the bubble. The timestamp sits beneath the text in a tiny gray font and the input field still highlights when focused for better accessibility.
-- When artists are logged in, their own messages now appear in blue bubbles just like the client view, while the other person's messages show in gray.
-The backend now persists notifications when a new booking request or message is created. Clients and artists can fetch unread notifications from `/api/v1/notifications` and mark them read with `/api/v1/notifications/{id}/read`. Notifications may also be fetched in pages using the `skip` and `limit` query parameters or grouped by type via `/api/v1/notifications/grouped`.
-All notifications for the current user can be marked read at once via `/api/v1/notifications/read-all`.
-Message alerts are additionally summarized per chat thread using `/api/v1/notifications/message-threads`. This endpoint returns the other user's name, the number of unread messages, the latest snippet, and a link to the conversation. Threads are returned even once read&mdash;`unread_count` simply becomes `0`. Threads can be marked read via `/api/v1/notifications/message-threads/{booking_request_id}/read`.
-Booking status changes now trigger a `booking_status_updated` notification so both parties know when a request is withdrawn or declined.
-The frontend now shows a notification bell in the top navigation. Clicking it reveals recent alerts, loads more on demand, and automatically marks them as read.
-Each notification links directly to the related booking request so you can jump straight into the conversation.
-Unread message alerts are grouped by conversation so you may see entries like `Charel Kleinhans — 4 new messages`. Selecting one marks the entire thread read and opens the chat.
-The chat thread now displays a friendly placeholder when no messages are present and formats quote prices with the appropriate currency symbol. Any errors fetching or sending messages appear below the input field so problems can be spotted quickly.
-
-- The message input bar has been redesigned for mobile: the file upload button now uses a compact icon and the text field shares the outer border so there are no double lines. Attachments stay inside the chatbox without overlapping other elements.
-- The chat box now stretches to roughly 70% of the viewport height on mobile and the Send button uses standard spacing so it's easier to tap.
-- A floating "scroll to latest" button appears on mobile when you scroll up so you can quickly jump back to the newest message.
-
-### Artist profile polish (2025-06)
-- Added ARIA roles and clearer empty states for better accessibility.
-- Service cards collapse on mobile with larger tap areas.
-- Explore Other Artists offers grid/list toggles and shows specialties.
-- Notification dropdown now displays icons and timestamps.
-- Buttons and modals include subtle scale animations.
-- Artist profiles now support an optional subtitle/tagline displayed beneath the main name.
-- Introduced shared `Card`, `Tag`, and `TextInput` components with built-in loading states and accessibility helpers.
-- Profile pages now generate Open Graph meta tags for easier sharing and show a fallback avatar image with an edit overlay for artists.
-- Notifications are grouped by type in a dropdown with options to mark each as read or preview the related item.
-- The notification dropdown has been replaced with a slide-out drawer that offers more room and a single click to mark all notifications read.
-- The notification bell now appears on mobile screens so alerts can be accessed anywhere.
-- On small screens, notifications open in a full-screen modal built with `@headlessui/react`'s `Dialog` for easier reading.
-- Notification rows now have larger padding and text sizes so they're easier to tap on mobile screens.
-- Each notification row is a single button with a fixed avatar circle, making the entire row clickable and accessible.
-- Message threads and grouped notifications now keep their headers visible while scrolling on mobile.
-- The booking wizard now shows a compact progress bar on small screens so steps remain readable.
-- A sticky action bar keeps Back/Next buttons visible on small screens so users can easily navigate each step.
-- Steps now automatically scroll to the top when moving between steps on mobile, keeping the next form field in view.
-- An inline Next button now appears after selecting a date on mobile so users can quickly continue to the next step.
-- The location step now shows a mobile-only Confirm Location button so stage two is easy to advance.
-- Guests, venue, notes and review steps now also include inline buttons on mobile so progress is consistent through step six.
-- Each step now displays a clear heading and automatically focuses the first field for faster entry.
-- Duplicate notifications are now removed when loading additional pages.
-- Notification merging now uses a shared utility function so the code stays DRY.
-- The Load More button now disappears once all notifications have been fetched.
-- Mobile detection for the notification bell now uses a responsive hook so the
-  full-screen modal displays reliably on small screens.
-- The dark overlay is hidden on small screens so notification links remain clickable.
-- Notification rows now support swipe left to mark them read thanks to `react-swipeable-list`.
-- The mobile notification modal now shows cards with a "Mark All as Read" button for quicker cleanup.
-- Artist profile sections now load independently for faster page rendering and show loading states per section.
-- Cover and profile images use Next.js `<Image>` for responsive sizing and better performance.
-- Service cards refresh their data when expanded so pricing stays accurate.
-- Fixed a crash in the notification dropdown caused by calling hooks before they were initialized.
-- Fixed an infinite notifications fetch loop that caused excessive API requests.
-- Mobile navigation now slides in from the left with a smooth animation.
-<<<<<<< HEAD
-- A persistent bottom navigation bar on small screens provides quick access to key pages. Unread message counts now appear over the Messages icon so conversations are never missed.
-- Each bottom nav icon now includes tap feedback with `active:bg-gray-100` so selections feel responsive on touch devices.
-=======
- - A persistent bottom navigation bar on small screens now sticks to the bottom of the screen with extra padding so content isn't hidden. Unread message counts appear over the Messages icon so conversations are never missed.
->>>>>>> 508963f3
-- Dashboard stat cards are now tappable and link directly to their respective pages.
-- A dedicated **Inbox** page lists all message threads and is accessible from the bottom navigation so opening conversations never results in a 404.
-- Unread messages within a thread now highlight the sender's name in **bold** and tint the background purple so new chat activity is easier to spot.
-
-### Inbox Page
-
-Open `/inbox` from the Messages icon in the mobile bottom navigation to see all your conversations. Each row shows the latest message snippet and a badge with the number of unread messages. Selecting a thread marks it read and opens the conversation at `/messages/thread/{id}`. The inbox now separates **Booking Requests** and **Chats** into tabs for quicker access.
-
-The registration page now includes a password strength meter and shows a toast notification once an account is created successfully.
-Both auth pages use new shared form components and include optional Google and GitHub sign-in buttons.
+### Sound Providers & Quick Quotes
+
+* **Endpoints** under `/api/v1/sound-providers` and `/api/v1/quotes/calculate`.
+* Frontend pages: `/sound-providers`, `/quote-calculator`.
+* Quote API factors travel distance, provider fees, and accommodation.
+
+### Booking Wizard
+
+* Reusable `Stepper` and `useBookingForm` hook.
+* “Book Now” buttons on service cards.
+* New **Review** step showing cost breakdown and selections.
+
+### Real-time Chat
+
+* WebSocket-powered updates.
+* Polished bubbles with timestamps, avatars, image previews.
+* Fixed input bar & auto-scroll on mobile.
+* Floating “scroll to latest” button on small screens.
+* Personalized Video flow: multi-step prompts, typing indicators, progress bar.
+
+### Notifications
+
+* Persisted via `/api/v1/notifications` & `/api/v1/notifications/message-threads`.
+* Bell icon in header; slide-out drawer on mobile.
+* Grouped by type, mark-as-read endpoints, and “Mark All as Read”.
+
+### Artist Profile Enhancements
+
+* ARIA roles, clearer empty states, optional subtitle/tagline.
+* Shared `Card`, `Tag`, `TextInput` components.
+* Open Graph meta tags and fallback avatars.
+* Accessibility and animation improvements.
+
+### Service Management (Artist Dashboard)
+
+* Edit, delete, and reorder services with up/down arrows.
+* **Add Service** button below stats linking to `/services/new`.
+
+### Artist Availability
+
+* `GET /api/v1/artist-profiles/{artist_id}/availability` returns `unavailable_dates`.
+* Sidebar badges show up to five next available dates.
 
 ### Service Types
 
-Services now include a required **service_type** field with the following options:
-
-- **Live Performance**
-- **Virtual Appearance**
-- **Personalized Video**
-- **Custom Song**
-- **Other**
-
-If a client chooses a service that is not a Live Performance or Virtual Appearance, the booking wizard is skipped and they are taken directly to the request chat with the service prefilled.
-
-For **Personalized Video** requests, the chat automatically asks the client a few built‑in questions one at a time (who the video is for, occasion, due date, and any instructions). After all answers are collected the artist is notified in the thread. This flow is handled by the `PersonalizedVideoFlow` wrapper around the message thread which also refreshes the conversation whenever a message is sent.
-Automated questions are now sent as messages from the artist (or system) with a short typing indicator shown before each prompt so clients no longer see the questions coming from themselves.
-
-`MessageThread` also exposes an optional `onMessageSent` callback so pages can react whenever a new message or quote is posted (for example to advance the personalized video flow).
-
-When running against an existing SQLite database created before this field
-existed, the backend will automatically add the `service_type` column at
-startup so older installations continue to work without manual migrations.
-
-Likewise, services now use a `display_order` integer to control sorting in the
-dashboard. If your database was created prior to this addition the column will
-be added automatically when the backend starts.
-
-Notifications also store a `link` field used by the UI. Older SQLite databases
-are patched on startup to add this column if it's missing.
-
-### Service Management
-
-From the artist dashboard you can now edit, delete, and rearrange your offered
-services. Use the up/down arrows next to a service to change its display order.
-- A prominent **Add Service** button appears below your dashboard stats and links directly to `/services/new`.
-
-Deleting a service now cascades removal to any related booking requests and
-their messages. Existing conversations will be cleaned up automatically.
+* New **service\_type** field:
+  `"Live Performance"`, `"Virtual Appearance"`, `"Personalized Video"`, `"Custom Song"`, `"Other"`.
+* Non–Live/Virtual services go directly to chat instead of the wizard.
+* Personalized Video flow handled via `PersonalizedVideoFlow` wrapper and automated questions.
+
+### Reviews
+
+* `POST /api/v1/bookings/{booking_id}/reviews`
+* `GET /api/v1/reviews/{booking_id}`
+* `GET /api/v1/artist-profiles/{artist_id}/reviews`
+* `GET /api/v1/services/{service_id}/reviews`
+
+### Redis Caching
+
+* Caches `/api/v1/artist-profiles/` GET responses.
+* Default Redis URL: `redis://localhost:6379/0`.
+* Fallback to DB if Redis is unavailable.
+
+### Mobile Navigation & Inbox
+
+* Persistent bottom nav on small screens with extra padding so content isn’t hidden.
+* Unread message counts badge on Messages icon.
+* Tap feedback on icons via `active:bg-gray-100`.
+* **Inbox** page at `/inbox` separates Booking Requests and Chats into tabs.
+
+### Auth & Registration
+
+* Password strength meter and success toast.
+* Shared form components with optional Google/GitHub sign-in.
+
+---
+
+## API Endpoints
+
+### Sound Providers
+
+```
+GET    /api/v1/sound-providers/
+POST   /api/v1/sound-providers/
+PUT    /api/v1/sound-providers/{id}
+DELETE /api/v1/sound-providers/{id}
+GET    /api/v1/sound-providers/artist/{artist_id}
+POST   /api/v1/sound-providers/artist/{artist_id}
+```
+
+### Booking Requests
+
+```
+POST /api/v1/booking-requests/
+  Required: artist_id (int)
+  Optional: service_id, message, proposed_datetime_1, proposed_datetime_2
+```
+
+422 responses indicate schema mismatches—ensure numeric fields are numbers and datetimes are valid ISO-8601 strings. Omit empty strings entirely.
+
+### Reviews
+
+```
+POST /api/v1/bookings/{booking_id}/reviews
+GET  /api/v1/reviews/{booking_id}
+GET  /api/v1/artist-profiles/{artist_id}/reviews
+GET  /api/v1/services/{service_id}/reviews
+```
 
 ### Artist Availability
 
-You can now query an artist's unavailable dates via:
-
 ```
 GET /api/v1/artist-profiles/{artist_id}/availability
 ```
 
-which returns a list of `unavailable_dates` to disable in the booking calendar.
-
-The artist profile sidebar now shows up to five upcoming available dates as badges instead of an interactive calendar.
-
-The quote calculation endpoint now returns a full cost breakdown:
-
-```json
-{
-  "base_fee": 100.0,
-  "travel_cost": 20.0,
-  "provider_cost": 150.0,
-  "accommodation_cost": 50.0,
-  "total": 320.0
-}
-```
-
-## Sound Provider API
-
-The sound provider routes let you manage equipment suppliers and each artist's
-preferences. Example requests:
-
-- `GET /api/v1/sound-providers/` – List all providers.
-- `POST /api/v1/sound-providers/` – Create a provider by sending JSON like:
-
-  ```json
-  {
-    "name": "ACME Audio",
-    "contact_info": "acme@example.com",
-    "price_per_event": 150.0
-  }
-  ```
-
-- `PUT /api/v1/sound-providers/{id}` – Update a provider.
-- `DELETE /api/v1/sound-providers/{id}` – Remove a provider.
-- `GET /api/v1/sound-providers/artist/{artist_id}` – Retrieve an artist's
-  preferred providers ordered by priority.
-- `POST /api/v1/sound-providers/artist/{artist_id}` – Add a new preference for
-  the authenticated artist.
-
-## Booking Request API
-
-### `POST /api/v1/booking-requests/`
-
-Create a new booking request. The request body must include:
-
-- `artist_id` (integer, required) – ID of the artist being requested.
-
-Optional fields can also be provided:
-
-- `service_id` (integer) – ID of the service offered by the artist.
-- `message` (string) – A message to the artist.
-- `proposed_datetime_1` (ISO 8601 datetime) – First proposed date & optional time.
-- `proposed_datetime_2` (ISO 8601 datetime) – Second proposed time.
-
-`artist_id` must be an integer. If you don't want to include an optional field, omit it entirely or send a properly typed value. Avoid sending empty strings as placeholders.
-
-## Troubleshooting 422 errors
-
-If the `POST /api/v1/booking-requests/` endpoint responds with **HTTP 422**, the
-payload didn't match the expected schema. Ensure you send JSON similar to:
-
-```json
-{
-  "artist_id": 1,
-  "service_id": 3,
-  "message": "I'd like to book you",
-  "proposed_datetime_1": "2025-01-15T20:00:00Z"
-}
-```
-
-All numeric fields must be numbers (not strings) and datetimes must be valid ISO
-8601 strings. Omit optional fields rather than sending empty strings. If you only
-know the date, you can leave the time portion off `proposed_datetime_1`.
-
-After submitting a booking request, the frontend automatically posts a system
-message summarizing the selected date, location, guest count, venue type and
-any notes into the request's chat thread. This ensures both the artist and
-client can easily review all event details from the conversation view.
-
-## Review API
-
-Clients can rate completed bookings using these endpoints:
-
-- `POST /api/v1/bookings/{booking_id}/reviews` – Submit a review.
-- `GET /api/v1/reviews/{booking_id}` – Fetch a single review.
-- `GET /api/v1/artist-profiles/{artist_id}/reviews` – List reviews for an artist.
-- `GET /api/v1/services/{service_id}/reviews` – List reviews for a service.
-
-Only the client who made the booking can create a review and only after the booking status is `completed`.
-
-## Caching with Redis
-
-The artist list endpoint (`/api/v1/artist-profiles/`) now caches its GET
-responses using Redis. By default the backend connects to
-`redis://localhost:6379/0`. You can override this by setting the `REDIS_URL`
-environment variable.
-
-To enable caching during development, install and start a Redis server:
-
-```bash
-sudo apt-get install redis-server
-redis-server
-```
-
-Cached results expire after about one minute. If Redis is unavailable the
-endpoint falls back to querying the database normally.
-## Common Errors
-
-- **jest: not found**: Dependencies are missing. `npm test` now automatically installs them via a `pretest` script.
-- **Missing package.json**: Run `npm test` or `npm run lint` from the `frontend` directory, not the repo root.
-- **next: not found / ENOTEMPTY rename node_modules**: The `next` binary and other packages live in `frontend/node_modules`. Run `./setup.sh` or `npm install` inside `frontend` to reinstall dependencies if they are missing or partially installed.
-
+---
+
+## Troubleshooting & Common Errors
+
+* **jest: not found**: Run `npm test` in `frontend/` (auto-installs via `pretest`).
+* **Missing package.json**: Ensure you’re in `frontend/` before running `npm test` or `npm run lint`.
+* **next: not found / ENOTEMPTY**: Reinstall in `frontend/` with `npm install` or `./setup.sh`.
+
+---
 
 ## Local Test Instructions
 
-Run backend tests from the project root:
-
-```bash
-pytest
-```
-
-Run linting from the `frontend` directory:
-
-```bash
-cd frontend
-npm install   # if node_modules are missing
-npx eslint src
+1. **Backend tests** (repo root):
+
+   ```bash
+   pytest
+   ```
+2. **Frontend lint**:
+
+   ```bash
+   cd frontend
+   npm install
+   npx eslint src
+   ```
+
+```
 ```