// frontend/src/types/index.ts

export interface User {
  id: number;
  email: string;
  user_type: "artist" | "client";
  first_name: string;
  last_name: string;
  phone_number: string;
  is_active: boolean;
  is_verified: boolean;
  mfa_enabled?: boolean;
  profile_picture_url?: string | null;
}

export interface ArtistProfile {
  id: number;
  user_id: number;
  business_name: string;
  custom_subtitle?: string | null;
  description?: string | null;
  location?: string | null;
  hourly_rate?: number | string | null;
  profile_picture_url?: string | null;
  cover_photo_url?: string | null;
  portfolio_urls?: string[] | null;
  portfolio_image_urls?: string[] | null;
  specialties?: string[] | null;
  /** Average star rating calculated from reviews */
  rating?: number;
  /** Number of reviews contributing to the rating */
  rating_count?: number;
  /** Whether the artist has no active bookings on the chosen date */
  is_available?: boolean;
  /** Controls if the hourly_rate should be displayed to users */
  price_visible?: boolean;
  /** Price of the selected service category when filtering */
  service_price?: number | string | null;
  user: User;
  created_at: string;
  updated_at: string;
}

export interface SearchParams {
  category?: string;
  location?: string;
  sort?: string;
  minPrice?: number;
  maxPrice?: number;
  page?: number;
  limit?: number;
}

export interface Service {
  id: number;
  artist_id: number;
  title: string;
  description: string;
  service_type:
    | "Live Performance"
    | "Virtual Appearance"
    | "Personalized Video"
    | "Custom Song"
    | "Other";
  duration_minutes: number;
  travel_rate?: number;
  travel_members?: number;
  display_order: number;
  price: number;
  artist: ArtistProfile;
}

export interface Booking {
  id: number;
  artist_id: number;
  client_id: number;
  service_id: number;
  start_time: string;
  end_time: string;
  status: "pending" | "confirmed" | "completed" | "cancelled";
  total_price: number;
  notes: string;
  /** Amount paid as a deposit toward this booking */
  deposit_amount?: number | null;
  /** Date when the deposit is due */
  deposit_due_by?: string | null;
  /** Current payment status, e.g. 'pending', 'deposit_paid', 'paid' */
  payment_status?: string;
  /** ID from the payment gateway used to fetch receipts */
  payment_id?: string | null;
  /** Booking request associated with this booking */
  booking_request_id?: number;
  artist: ArtistProfile;
  client: User;
  service: Service;
  source_quote?: Quote;
}

export interface Review {
  id: number;
  booking_id: number;
  rating: number;
  comment: string;
  created_at: string;
  updated_at: string;
  client?: User;
}

// ─── BookingRequest / Quote Interfaces ─────────────────────────────────────────

// This is the payload you send when creating a new booking request:
export interface BookingRequestCreate {
  artist_id: number;
  service_id?: number;
  message?: string;
  attachment_url?: string;
  proposed_datetime_1?: string; // ISO‐formatted date‐time string
  proposed_datetime_2?: string;
  status?: string;
  travel_mode?: 'fly' | 'drive';
  travel_cost?: number;
  travel_breakdown?: Record<string, unknown>;
}

export interface ParsedBookingDetails {
  date?: string;
  location?: string;
  guests?: number;
<<<<<<< HEAD
  event_type?: string;
=======

  event_type?: string;

>>>>>>> 927f6aff
}

// This is what the backend returns when you GET a booking request:
export interface BookingRequest {
  last_message_timestamp: string;
  is_unread_by_current_user: boolean;
  last_message_content: string | undefined;
  sound_required: undefined;
  id: number;
  client_id: number;
  artist_id: number;
  service_id?: number;
  message?: string | null;
  attachment_url?: string | null;
  proposed_datetime_1?: string | null;
  proposed_datetime_2?: string | null;
  travel_mode?: 'fly' | 'drive' | null;
  travel_cost?: number | null;
  travel_breakdown?: Record<string, unknown> | null;
  status: string; // e.g. "pending_quote", "quote_provided", etc.
  created_at: string;
  updated_at: string;
  // Optional expanded relations returned by the API
  client?: User;
  artist?: User;
  /** Additional artist details including business name */
  artist_profile?: ArtistProfile;
  service?: Service;
  quotes?: Quote[];
  accepted_quote_id?: number | null;
}

// If you need to handle Quotes (e.g. when the artist replies):
export interface QuoteCreate {
  booking_request_id: number;
  quote_details: string;
  price: number;
  currency?: string; // defaults to "ZAR"
  valid_until?: string; // ISO date-time
}

export interface Quote {
  id: number;
  booking_request_id: number;
  artist_id: number;
  quote_details: string;
  price: number;
  currency: string;
  valid_until?: string | null;
  status: string; // e.g. "pending_client_action", "accepted_by_client", etc.
  created_at: string;
  updated_at: string;
  // booking_request?: BookingRequest;
  // artist?: User;
}

export interface ServiceItem {
  description: string;
  price: number;
}

export interface QuoteTemplate {
  id: number;
  artist_id: number;
  name: string;
  services: ServiceItem[];
  sound_fee: number;
  travel_fee: number;
  accommodation?: string | null;
  discount?: number | null;
  created_at: string;
  updated_at: string;
}

export interface QuoteV2Create {
  booking_request_id: number;
  artist_id: number;
  client_id: number;
  services: ServiceItem[];
  sound_fee: number;
  travel_fee: number;
  accommodation?: string | null;
  discount?: number | null;
  expires_at?: string | null;
}

export interface QuoteV2 extends QuoteV2Create {
  id: number;
  booking_id?: number | null;
  subtotal: number;
  total: number;
  status: 'pending' | 'accepted' | 'rejected' | 'expired';
  created_at: string;
  updated_at: string;
}

export interface BookingSimple {
  id: number;
  quote_id: number;
  artist_id: number;
  client_id: number;
  confirmed: boolean;
  date?: string | null;
  location?: string | null;
  payment_status: string;
  deposit_due_by?: string | null;
  created_at: string;
  updated_at: string;
}

export interface Message {
  is_read: boolean;
  id: number;
  booking_request_id: number;
  sender_id: number;
  sender_type: "client" | "artist";
  content: string;
  message_type: "text" | "quote" | "system";
  quote_id?: number | null;
  attachment_url?: string | null;
  avatar_url?: string | null;
  /** Whether the message has been read by the current user */
  unread?: boolean;
  timestamp: string;
}

export interface MessageCreate {
  content: string;
  message_type?: "text" | "quote" | "system";
  quote_id?: number;
  attachment_url?: string;
}

export interface SoundProvider {
  id: number;
  name: string;
  contact_info?: string | null;
  price_per_event?: number | null;
  created_at?: string;
  updated_at?: string;
}

export interface TravelEstimate {
  mode: string;
  cost: number;
}

export interface QuoteCalculationResponse {
  base_fee: number;
  travel_cost: number;
  travel_mode: string;
  travel_estimates: TravelEstimate[];
  provider_cost: number;
  accommodation_cost: number;
  total: number;
}
export interface ArtistSoundPreference {
  id: number;
  artist_id: number;
  provider_id: number;
  priority?: number | null;
  provider?: SoundProvider;
  created_at?: string;
  updated_at?: string;
}

export interface Notification {
  id: number;
  user_id: number;
  type:
    | 'new_message'
    | 'new_booking_request'
    | 'booking_status_updated'
    | 'quote_accepted'
    | 'new_booking'
    | 'deposit_due'
    | 'review_request'
    | 'message_thread_notification';
  message: string;
  link: string;
  is_read: boolean;
  timestamp: string;
  sender_name?: string;
  booking_type?: string;
  avatar_url?: string | null;
  profile_picture_url?: string | null;
}

export interface ThreadNotification {
  booking_request_id: number;
  name: string;
  unread_count: number;
  last_message: string;
  link: string;
  timestamp: string;
  avatar_url?: string | null;
  profile_picture_url?: string | null;
  booking_details?: {
    timestamp: string;
    location?: string;
    guests?: string;
    venue_type?: string;
    notes?: string;
  } | null;
}

export interface UnifiedNotification {
  /** 'message' for chat threads or other Notification.type values */
  type: string;
  /** ISO timestamp used for chronological sorting */
  timestamp: string;
  /** Whether the item has been read */
  is_read: boolean;
  /** Main content string shown in the feed */
  content: string;
  /** Optional link for navigation */
  link?: string;
  /** Optional ID for standard notifications */
  id?: number;
  /** Optional booking request ID for chat threads */
  booking_request_id?: number;
  /** Sender or thread name */
  name?: string;
  /** Unread message count for chat threads */
  unread_count?: number;
  avatar_url?: string | null;
  profile_picture_url?: string | null;
  /** Optional sender name for booking requests */
  sender_name?: string;
  /** Booking type or service title */
  booking_type?: string;
  booking_details?: {
    timestamp: string;
    location?: string;
    guests?: string;
    venue_type?: string;
    notes?: string;
  } | null;
}<|MERGE_RESOLUTION|>--- conflicted
+++ resolved
@@ -126,13 +126,9 @@
   date?: string;
   location?: string;
   guests?: number;
-<<<<<<< HEAD
+
   event_type?: string;
-=======
-
-  event_type?: string;
-
->>>>>>> 927f6aff
+
 }
 
 // This is what the backend returns when you GET a booking request:
