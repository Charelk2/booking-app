--- conflicted
+++ resolved
@@ -126,14 +126,9 @@
   date?: string;
   location?: string;
   guests?: number;
-<<<<<<< HEAD
+
   event_type?: string;
-=======
-
-  event_type?: string;
-
->>>>>>> 9fca2eb0
-}
+
 
 // This is what the backend returns when you GET a booking request:
 export interface BookingRequest {
