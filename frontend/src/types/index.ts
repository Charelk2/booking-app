--- conflicted
+++ resolved
@@ -126,10 +126,9 @@
   date?: string;
   location?: string;
   guests?: number;
-<<<<<<< HEAD
+
   event_type?: string;
-=======
->>>>>>> d7396a4e
+
 }
 
 // This is what the backend returns when you GET a booking request:
