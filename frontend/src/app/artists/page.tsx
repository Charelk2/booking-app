'use client';
import { useState, useEffect } from 'react';
import { useRouter, useSearchParams, usePathname } from 'next/navigation';
import MainLayout from '@/components/layout/MainLayout';
import { getArtists } from '@/lib/api';
import { getFullImageUrl } from '@/lib/utils';
import type { ArtistProfile } from '@/types';
import ArtistCard from '@/components/artist/ArtistCard';
import FilterBar from '@/components/artist/FilterBar';
import { Spinner } from '@/components/ui';

const CATEGORIES = [
  'Live Performance',
  'Virtual Appearance',
  'Personalized Video',
  'Custom Song',
  'Other',
];

export default function ArtistsPage() {
  const router = useRouter();
  const searchParams = useSearchParams();
  const pathname = usePathname();

  const [artists, setArtists] = useState<ArtistProfile[]>([]);
  const [loading, setLoading] = useState(true);
  const [error, setError] = useState<string | null>(null);
  const [category, setCategory] = useState<string | undefined>(
    searchParams.get('category') || undefined,
  );
  const [location, setLocation] = useState(
    searchParams.get('location') || '',
  );
  const [sort, setSort] = useState<string | undefined>(
    searchParams.get('sort') || undefined,
  );
  const [page, setPage] = useState(1);
  const [hasMore, setHasMore] = useState(true);
  const LIMIT = 20;

  const updateQuery = (
    cat?: string,
    loc?: string,
    sortValue?: string,
  ) => {
    const params = new URLSearchParams();
    if (cat) params.set('category', cat);
    if (loc) params.set('location', loc);
    if (sortValue) params.set('sort', sortValue);
    const qs = params.toString();
    router.push(qs ? `${pathname}?${qs}` : pathname);
  };

  const clearFilters = () => {
    setCategory(undefined);
    setLocation('');
    setSort(undefined);
    router.push(pathname);
  };

  const filtersActive = Boolean(category) || Boolean(location) || Boolean(sort);

  const fetchArtists = async (params: {
    category?: string;
    location?: string;
    sort?: string;
    page: number;
    append?: boolean;
  }) => {
    try {
      const res = await getArtists({
        category: params.category,
        location: params.location,
        sort: params.sort,
        page: params.page,
        limit: LIMIT,
      });
      setHasMore(res.data.length === LIMIT);
      if (params.append) {
        setArtists((prev) => [...prev, ...res.data]);
      } else {
        setArtists(res.data);
      }
    } catch (err) {
      console.error('Error fetching artists:', err);
      setError('Failed to load artists.');
    } finally {
      setLoading(false);
    }
  };

  useEffect(() => {
    setLoading(true);
    setPage(1);
    setHasMore(true);
    fetchArtists({
      category,
      location: location || undefined,
      sort,
      page: 1,
    });
    updateQuery(category, location || undefined, sort);
    // eslint-disable-next-line react-hooks/exhaustive-deps
  }, [category, location, sort]);

  const onCategory = (c: string) => {
    setCategory((prev) => (prev === c ? undefined : c));
  };

  const loadMore = () => {
    const next = page + 1;
    setLoading(true);
    setPage(next);
    fetchArtists({
      category,
      location: location || undefined,
      sort,
      page: next,
      append: true,
    });
  };

  return (
    <MainLayout>
      <div className="max-w-7xl mx-auto px-4 sm:px-6 lg:px-8 py-12 space-y-6">
        <div className="mb-4 text-center">
          <h1 className="text-xl md:text-2xl font-bold text-gray-900">
            Browse and book talented performers
          </h1>
          <p className="text-sm text-gray-500">
            Compare artists, check ratings, and book instantly.
          </p>
        </div>
<<<<<<< HEAD
        <FilterBar
          categories={CATEGORIES}
          onCategory={onCategory}
          location={location}
          onLocation={setLocation}
          sort={sort}
          onSort={(e) => setSort(e.target.value || undefined)}
          onClear={clearFilters}
          onApply={() => updateQuery(category, location || undefined, sort)}
          filtersActive={filtersActive}
        />
=======
        <div className="sticky top-0 z-20 bg-white pt-2 pb-4">
          <FilterBar
            categories={CATEGORIES}
            onCategory={onCategory}
            location={location}
            onLocation={(e) => setLocation(e.target.value)}
            sort={sort}
            onSort={(e) => setSort(e.target.value || undefined)}
            onClear={clearFilters}
            onApply={() => updateQuery(category, location || undefined, sort)}
            filtersActive={filtersActive}
          />
        </div>
>>>>>>> 9730b267
        <div>
          {loading && <Spinner className="my-4" />}
          {error && <p className="text-red-600">{error}</p>}
          {!loading && artists.length === 0 && !error && (
            <p>No artists found</p>
          )}
          <div className="grid grid-cols-1 sm:grid-cols-2 lg:grid-cols-3 xl:grid-cols-4 gap-6">
          {artists.map((a) => {
              const user = (a as Partial<typeof a>).user as ArtistProfile['user'] | null | undefined;
              const name = a.business_name || (user ? `${user.first_name} ${user.last_name}` : 'Unknown Artist');

            return (
              <ArtistCard
                key={a.id}
                id={a.id}
                name={name}
                subtitle={a.custom_subtitle || undefined}
                imageUrl={
                  getFullImageUrl(a.profile_picture_url || a.portfolio_urls?.[0]) ||
                  undefined
                }
                price={
                  a.hourly_rate && a.price_visible
                    ? Number(a.hourly_rate)
                    : undefined
                }
                location={a.location}
                specialties={a.specialties}
                rating={a.rating ?? undefined}
                ratingCount={a.rating_count ?? undefined}
                verified={user?.is_verified}
                isAvailable={a.is_available}
                href={`/artists/${a.id}`}
            />
          );
        })}
          </div>
          {hasMore && !loading && (
            <div className="flex justify-center mt-4">
              <button
                type="button"
                onClick={loadMore}
                className="px-4 py-2 rounded-md bg-brand text-white hover:bg-brand-dark"
              >
                Load More
              </button>
            </div>
          )}
        </div>
      </div>
    </MainLayout>
  );
}<|MERGE_RESOLUTION|>--- conflicted
+++ resolved
@@ -131,19 +131,7 @@
             Compare artists, check ratings, and book instantly.
           </p>
         </div>
-<<<<<<< HEAD
-        <FilterBar
-          categories={CATEGORIES}
-          onCategory={onCategory}
-          location={location}
-          onLocation={setLocation}
-          sort={sort}
-          onSort={(e) => setSort(e.target.value || undefined)}
-          onClear={clearFilters}
-          onApply={() => updateQuery(category, location || undefined, sort)}
-          filtersActive={filtersActive}
-        />
-=======
+
         <div className="sticky top-0 z-20 bg-white pt-2 pb-4">
           <FilterBar
             categories={CATEGORIES}
@@ -157,7 +145,7 @@
             filtersActive={filtersActive}
           />
         </div>
->>>>>>> 9730b267
+
         <div>
           {loading && <Spinner className="my-4" />}
           {error && <p className="text-red-600">{error}</p>}
