import { createRoot } from 'react-dom/client';
import React from 'react';
import { act } from 'react';
import { flushPromises } from '@/test/utils/flush';
import { formatCurrency } from '@/lib/utils';
import { waitFor } from '@testing-library/react';
import DashboardPage from '../page';
import * as api from '@/lib/api';
import { useAuth } from '@/contexts/AuthContext';
import { useRouter } from 'next/navigation';
import { ArtistProfile, User, Service, BookingRequest } from '@/types';

jest.mock('@/lib/api');
jest.mock('@/contexts/AuthContext');
jest.mock('next/navigation', () => ({
  useRouter: jest.fn(),
  usePathname: jest.fn(() => '/dashboard'),
}));



if (typeof global.PointerEvent === 'undefined') {
  // @ts-expect-error - jsdom lacks PointerEvent so we fall back to MouseEvent
  global.PointerEvent = window.MouseEvent;
}

describe('DashboardPage empty state', () => {
  let container: HTMLDivElement;
  let root: ReturnType<typeof createRoot>;

  beforeEach(async () => {
    (useRouter as jest.Mock).mockReturnValue({ push: jest.fn() });
    (useAuth as jest.Mock).mockReturnValue({ user: { id: 1, user_type: 'client', email: 'c@example.com' } });
    (api.getMyClientBookings as jest.Mock).mockResolvedValue({ data: [] });
    (api.getMyBookingRequests as jest.Mock).mockResolvedValue({ data: [] });

    container = document.createElement('div');
    document.body.appendChild(container);
    root = createRoot(container);

    await act(async () => {
      root.render(<DashboardPage />);
    });
    await act(async () => {
      await flushPromises();
    });
    const bookingsTab = Array.from(container.querySelectorAll('button')).find(
      (b) => b.textContent === 'Bookings'
    ) as HTMLButtonElement;
    if (bookingsTab) {
      await act(async () => {
        bookingsTab.dispatchEvent(new MouseEvent('click', { bubbles: true }));
      });
    }
  });

  afterEach(() => {
    act(() => {
      root.unmount();
    });
    container.remove();
    jest.clearAllMocks();
  });

  it('shows placeholder when there are no bookings', () => {
    expect(container.textContent).toContain('No bookings yet');
  });
});

describe('DashboardPage artist stats', () => {
  let container: HTMLDivElement;
  let root: ReturnType<typeof createRoot>;

  beforeEach(async () => {
    (useRouter as jest.Mock).mockReturnValue({ push: jest.fn() });
    (useAuth as jest.Mock).mockReturnValue({ user: { id: 2, user_type: 'artist', email: 'a@example.com' } });
    (api.getMyArtistBookings as jest.Mock).mockResolvedValue({
      data: [
        {
          id: 1,
          artist_id: 2,
          client_id: 3,
          service_id: 4,
          start_time: new Date().toISOString(),
          end_time: new Date().toISOString(),
          status: 'completed',
          total_price: 120,
          notes: '',
          artist: {} as ArtistProfile,
          client: {
            id: 3,
            email: 'client@example.com',
            user_type: 'client',
            first_name: 'Client',
            last_name: 'User',
            phone_number: '',
            is_active: true,
            is_verified: true,
          } as User,
          service: {
            id: 4,
            artist_id: 2,
            title: 'Service',
            description: 'desc',
            service_type: 'Live Performance',
            duration_minutes: 60,
            display_order: 1,
            price: 120,
            artist: {} as ArtistProfile,
          } as Service,
        },
      ],
    });
    (api.getArtistServices as jest.Mock).mockResolvedValue({ data: [] });
    (api.getArtistProfileMe as jest.Mock).mockResolvedValue({
      data: {
        business_name: 'Studio',
        description: 'desc',
        location: 'City',
        profile_picture_url: 'pic',
        cover_photo_url: 'cover',
      },
    });
    (api.getBookingRequestsForArtist as jest.Mock).mockResolvedValue({ data: [] });
    (api.getDashboardStats as jest.Mock).mockResolvedValue({
      data: { monthly_new_inquiries: 3, profile_views: 5, response_rate: 50 },
    });

    container = document.createElement('div');
    document.body.appendChild(container);
    root = createRoot(container);

    await act(async () => {
      root.render(<DashboardPage />);
    });
    await waitFor(() => expect(api.getArtistServices).toHaveBeenCalled());
    const servicesTab = Array.from(container.querySelectorAll('button')).find(
      (b) => b.textContent === 'Services'
    ) as HTMLButtonElement;
    if (servicesTab) {
      await act(async () => {
        servicesTab.dispatchEvent(new MouseEvent('click', { bubbles: true }));
      });
      await act(async () => {
      await flushPromises();
    });
    }
    const requestsTab = Array.from(container.querySelectorAll('button')).find(
      (b) => b.textContent === 'Requests'
    ) as HTMLButtonElement;
    if (requestsTab) {
      await act(async () => {
        requestsTab.dispatchEvent(new MouseEvent('click', { bubbles: true }));
      });
      await act(async () => {
      await flushPromises();
    });
    }
  });

  afterEach(() => {
    act(() => {
      root.unmount();
    });
    container.remove();
    jest.clearAllMocks();
  });

  it('renders monthly earnings card', () => {
    expect(container.textContent).toContain('Earnings This Month');
    expect(container.textContent).toContain(formatCurrency(120));
  });

<<<<<<< HEAD
  it('renders new dashboard metrics', () => {
    expect(container.textContent).toContain('New Inquiries This Month');
    expect(container.textContent).toContain('3');
    expect(container.textContent).toContain('Profile Views');
    expect(container.textContent).toContain('5');
    expect(container.textContent).toContain('Response Rate');
    expect(container.textContent).toContain('50%');
=======
  it('shows profile progress bar', () => {
    const bar = container.querySelector('[data-testid="profile-progress"] div') as HTMLDivElement;
    expect(bar.style.width).toBe('100%');
>>>>>>> 7baf1919
  });
});

describe('DashboardPage client stats', () => {
  let container: HTMLDivElement;
  let root: ReturnType<typeof createRoot>;

  beforeEach(async () => {
    (useRouter as jest.Mock).mockReturnValue({ push: jest.fn() });
    (useAuth as jest.Mock).mockReturnValue({ user: { id: 3, user_type: 'client', email: 'c@example.com' } });
    (api.getMyClientBookings as jest.Mock).mockResolvedValue({
      data: [
        {
          id: 1,
          artist_id: 2,
          client_id: 3,
          service_id: 4,
          start_time: new Date().toISOString(),
          end_time: new Date().toISOString(),
          status: 'completed',
          total_price: 100,
          notes: '',
          artist: {} as ArtistProfile,
          client: {} as User,
          service: {} as Service,
        },
      ],
    });
    (api.getMyBookingRequests as jest.Mock).mockResolvedValue({ data: [] });

    container = document.createElement('div');
    document.body.appendChild(container);
    root = createRoot(container);

    await act(async () => {
      root.render(<DashboardPage />);
    });
    await act(async () => {
      await flushPromises();
    });
  });

  afterEach(() => {
    act(() => {
      root.unmount();
    });
    container.remove();
    jest.clearAllMocks();
  });

  it('hides earnings cards for clients', () => {
    expect(container.textContent).not.toContain('Total Earnings');
    expect(container.textContent).not.toContain('Earnings This Month');
  });
});

describe('DashboardPage list toggles', () => {
  let container: HTMLDivElement;
  let root: ReturnType<typeof createRoot>;

  beforeEach(async () => {
    (useRouter as jest.Mock).mockReturnValue({ push: jest.fn() });
    (useAuth as jest.Mock).mockReturnValue({ user: { id: 2, user_type: 'artist', email: 'a@example.com' } });

    const bookings = Array.from({ length: 6 }).map((_, i) => ({
      id: i,
      artist_id: 2,
      client_id: 3,
      service_id: 4,
      start_time: new Date().toISOString(),
      end_time: new Date().toISOString(),
      status: 'completed',
      total_price: 100,
      notes: '',
      artist: {} as ArtistProfile,
      client: {
        id: 3,
        email: 'client@example.com',
        user_type: 'client',
        first_name: 'Client',
        last_name: 'User',
        phone_number: '',
        is_active: true,
        is_verified: true,
      } as User,
      service: {
        id: 4,
        artist_id: 2,
        title: 'Service',
        description: 'desc',
        service_type: 'Live Performance',
        duration_minutes: 60,
        display_order: 1,
        price: 100,
        artist: {} as ArtistProfile,
      } as Service,
    }));

    const requests = Array.from({ length: 6 }).map((_, i) => ({
      id: i,
      artist_id: 2,
      client_id: 3,
      service_id: 4,
      created_at: new Date().toISOString(),
      status: 'new',
      artist: {
        id: 2,
        user_id: 2,
        business_name: '',
        user: {
          id: 2,
          email: 'artist@example.com',
          user_type: 'artist',
          first_name: 'Artist',
          last_name: 'User',
          phone_number: '',
          is_active: true,
          is_verified: true,
        },
        created_at: '',
        updated_at: '',
      } as ArtistProfile,
      client: {
        id: 3,
        email: 'client@example.com',
        user_type: 'client',
        first_name: 'Client',
        last_name: 'User',
        phone_number: '',
        is_active: true,
        is_verified: true,
      } as User,
      service: {
        id: 4,
        artist_id: 2,
        title: 'Service',
        description: 'desc',
        service_type: 'Live Performance',
        duration_minutes: 60,
        display_order: 1,
        price: 100,
        artist: {} as ArtistProfile,
      } as Service,
    }));

    (api.getMyArtistBookings as jest.Mock).mockResolvedValue({ data: bookings });
    (api.getArtistServices as jest.Mock).mockResolvedValue({ data: [] });
    (api.getArtistProfileMe as jest.Mock).mockResolvedValue({ data: {} });
    (api.getBookingRequestsForArtist as jest.Mock).mockResolvedValue({ data: requests });

    container = document.createElement('div');
    document.body.appendChild(container);
    root = createRoot(container);

    await act(async () => {
      root.render(<DashboardPage />);
    });
    await act(async () => {
      await flushPromises();
    });
    const servicesTab = Array.from(container.querySelectorAll('button')).find(
      (b) => b.textContent === 'Services'
    ) as HTMLButtonElement;
    if (servicesTab) {
      await act(async () => {
        servicesTab.dispatchEvent(new MouseEvent('click', { bubbles: true }));
      });
      await act(async () => {
      await flushPromises();
    });
    }
    const requestsTab = Array.from(container.querySelectorAll('button')).find(
      (b) => b.textContent === 'Requests'
    ) as HTMLButtonElement;
    if (requestsTab) {
      await act(async () => {
        requestsTab.dispatchEvent(new MouseEvent('click', { bubbles: true }));
      });
      await act(async () => {
      await flushPromises();
    });
    }
  });

  afterEach(() => {
    act(() => {
      root.unmount();
    });
    container.remove();
    jest.clearAllMocks();
  });

  it('renders booking requests section', () => {
    expect(container.textContent).toContain('Booking Requests');
  });
});

describe('Service card drag handle', () => {
  let container: HTMLDivElement;
  let root: ReturnType<typeof createRoot>;
  const service: Service = {
    id: 1,
    artist_id: 2,
    title: 'Gig',
    description: 'desc',
    service_type: 'Live Performance',
    duration_minutes: 60,
    display_order: 1,
    price: 100,
    artist: {} as ArtistProfile,
  };

  beforeEach(async () => {
    (useRouter as jest.Mock).mockReturnValue({ push: jest.fn() });
    (useAuth as jest.Mock).mockReturnValue({ user: { id: 2, user_type: 'artist', email: 'a@example.com' } });
    (api.getMyArtistBookings as jest.Mock).mockResolvedValue({ data: [] });
    (api.getArtistServices as jest.Mock).mockResolvedValue({ data: [service] });
    (api.getArtistProfileMe as jest.Mock).mockResolvedValue({ data: {} });
    (api.getBookingRequestsForArtist as jest.Mock).mockResolvedValue({ data: [] });

    container = document.createElement('div');
    document.body.appendChild(container);
    root = createRoot(container);

    await act(async () => {
      root.render(<DashboardPage />);
    });
    await act(async () => {
      await flushPromises();
    });
    const servicesTab = Array.from(container.querySelectorAll('button')).find(
      (b) => b.textContent === 'Services'
    ) as HTMLButtonElement;
    if (servicesTab) {
      await act(async () => {
        servicesTab.dispatchEvent(new MouseEvent('click', { bubbles: true }));
      });
      await act(async () => {
      await flushPromises();
    });
    }
  });

  afterEach(() => {
    act(() => {
      root.unmount();
    });
    container.remove();
    jest.clearAllMocks();
  });

  it('temporarily disables text selection during long press', async () => {
    await act(async () => {
      await flushPromises();
    });
    const card = container.querySelector('[data-testid="service-item"]') as HTMLElement;
    const handle = card.querySelector('div[aria-hidden="true"]') as HTMLElement;
    expect(card.className).not.toMatch('select-none');
    expect(card.className).not.toMatch('ring-brand-light');
    await act(async () => {
      handle.dispatchEvent(new PointerEvent('pointerdown', { bubbles: true }));
    });
    expect(card.className).toMatch('select-none');
    expect(card.className).toMatch('ring-brand-light');
    await act(async () => {
      handle.dispatchEvent(new PointerEvent('pointerup', { bubbles: true }));
    });
    expect(card.className).not.toMatch('select-none');
    expect(card.className).not.toMatch('ring-brand-light');
  });

  it('vibrates when reordering starts', async () => {
    jest.useFakeTimers();
    await act(async () => {
      await flushPromises();
    });
    const card = container.querySelector('[data-testid="service-item"]') as HTMLElement;
    const handle = card.querySelector('div[aria-hidden="true"]') as HTMLElement;
    const vibrateSpy = jest.fn();
    Object.defineProperty(navigator, 'vibrate', { value: vibrateSpy, configurable: true });
    await act(async () => {
      handle.dispatchEvent(new PointerEvent('pointerdown', { bubbles: true }));
    });
    await act(async () => {
      jest.advanceTimersByTime(300);
    });
    expect(vibrateSpy).toHaveBeenCalled();
    jest.useRealTimers();
  });
});

describe('DashboardPage bookings link', () => {
  it('shows link to all bookings when more than five exist', async () => {
    (useRouter as jest.Mock).mockReturnValue({ push: jest.fn() });
    (useAuth as jest.Mock).mockReturnValue({ user: { id: 2, user_type: 'artist', email: 'a@example.com' } });
    const bookings = Array.from({ length: 6 }).map((_, i) => ({
      id: i,
      artist_id: 2,
      client_id: 3,
      service_id: 4,
      start_time: new Date().toISOString(),
      end_time: new Date().toISOString(),
      status: 'completed',
      total_price: 100,
      notes: '',
      client: { first_name: 'C', last_name: String(i) },
      service: { title: 'Service' },
    }));
    (api.getMyArtistBookings as jest.Mock).mockResolvedValue({ data: bookings });
    (api.getArtistServices as jest.Mock).mockResolvedValue({ data: [] });
    (api.getArtistProfileMe as jest.Mock).mockResolvedValue({ data: {} });
    (api.getBookingRequestsForArtist as jest.Mock).mockResolvedValue({ data: [] });

    const container = document.createElement('div');
    document.body.appendChild(container);
    const root = createRoot(container);
    await act(async () => {
      root.render(<DashboardPage />);
    });
    await act(async () => {
      await flushPromises();
    });
    const bookingsTab = Array.from(container.querySelectorAll('button')).find(
      (b) => b.textContent === 'Bookings'
    ) as HTMLButtonElement;
    if (bookingsTab) {
      await act(async () => {
        bookingsTab.dispatchEvent(new MouseEvent('click', { bubbles: true }));
      });
      await act(async () => {
      await flushPromises();
    });
    }
    const link = container.querySelector('a[href="/dashboard/bookings"]');
    expect(link).toBeTruthy();
    act(() => {
      root.unmount();
    });
    container.remove();
  });
});

describe('DashboardPage booking requests link', () => {
  it('shows link to all requests when more than five exist', async () => {
    (useRouter as jest.Mock).mockReturnValue({ push: jest.fn() });
    (useAuth as jest.Mock).mockReturnValue({ user: { id: 2, user_type: 'artist', email: 'a@example.com' } });
    const requests = Array.from({ length: 6 }).map((_, i) => ({
      id: i,
      client_id: 3,
      artist_id: 2,
      status: 'pending_artist_confirmation',
      created_at: new Date().toISOString(),
      updated_at: new Date().toISOString(),
      quotes: [],
      client: { first_name: 'C', last_name: String(i) },
      artist: { first_name: 'A', last_name: 'B' },
    }));
    (api.getMyArtistBookings as jest.Mock).mockResolvedValue({ data: [] });
    (api.getArtistServices as jest.Mock).mockResolvedValue({ data: [] });
    (api.getArtistProfileMe as jest.Mock).mockResolvedValue({ data: {} });
    (api.getBookingRequestsForArtist as jest.Mock).mockResolvedValue({ data: requests });

    const container = document.createElement('div');
    document.body.appendChild(container);
    const root = createRoot(container);
    await act(async () => {
      root.render(<DashboardPage />);
    });
    await act(async () => {
      await flushPromises();
    });
    const requestsTab = Array.from(container.querySelectorAll('button')).find(
      (b) => b.textContent === 'Requests'
    ) as HTMLButtonElement;
    if (requestsTab) {
      await act(async () => {
        requestsTab.dispatchEvent(new MouseEvent('click', { bubbles: true }));
      });
      await act(async () => {
      await flushPromises();
    });
    }
    const link = container.querySelector('a[href="/booking-requests"]');
    expect(link).toBeTruthy();
    act(() => {
      root.unmount();
    });
    container.remove();
  });
});

describe('DashboardPage accepted quote label', () => {
  it('shows quote accepted link when a request has an accepted quote', async () => {
    (useRouter as jest.Mock).mockReturnValue({ push: jest.fn() });
    (useAuth as jest.Mock).mockReturnValue({ user: { id: 1, user_type: 'client', email: 'c@example.com' } });
    (api.getMyClientBookings as jest.Mock).mockResolvedValue({ data: [] });
    (api.getMyBookingRequests as jest.Mock).mockResolvedValue({
      data: [
        {
          id: 1,
          client_id: 1,
          artist_id: 2,
          status: 'pending_artist_confirmation',
          created_at: new Date().toISOString(),
          updated_at: new Date().toISOString(),
          accepted_quote_id: 42,
          quotes: [],
          artist: { first_name: 'A', last_name: 'B' },
        },
      ],
    });

    const container = document.createElement('div');
    document.body.appendChild(container);
    const root = createRoot(container);
    await act(async () => {
      root.render(<DashboardPage />);
    });
    await act(async () => {
      await flushPromises();
    });

    const link = container.querySelector('a[href="/quotes/42"]');
    expect(link).toBeTruthy();

    act(() => {
      root.unmount();
    });
    container.remove();
  });
});

describe('DashboardPage quotes link', () => {
  it('shows link to artist quotes', async () => {
    (useRouter as jest.Mock).mockReturnValue({ push: jest.fn() });
    (useAuth as jest.Mock).mockReturnValue({ user: { id: 2, user_type: 'artist', email: 'a@example.com' } });
    (api.getMyArtistBookings as jest.Mock).mockResolvedValue({ data: [] });
    (api.getArtistServices as jest.Mock).mockResolvedValue({ data: [] });
    (api.getArtistProfileMe as jest.Mock).mockResolvedValue({ data: {} });
    (api.getBookingRequestsForArtist as jest.Mock).mockResolvedValue({ data: [] });

    const container = document.createElement('div');
    document.body.appendChild(container);
    const root = createRoot(container);
    await act(async () => {
      root.render(<DashboardPage />);
    });
    await act(async () => {
      await flushPromises();
    });

    const link = container.querySelector('a[href="/dashboard/quotes"]');
    expect(link).toBeTruthy();
    act(() => {
      root.unmount();
    });
    container.remove();
  });
});


describe('DashboardPage request updates', () => {
  it('updates request status when form submitted', async () => {
    (useRouter as jest.Mock).mockReturnValue({ push: jest.fn() });
    (useAuth as jest.Mock).mockReturnValue({ user: { id: 2, user_type: 'artist', email: 'a@example.com' } });
    const req = {
      id: 1,
      client_id: 3,
      artist_id: 2,
      status: 'pending_quote',
      created_at: new Date().toISOString(),
      updated_at: new Date().toISOString(),
      client: { first_name: 'C', last_name: 'U' },
      service: { title: 'Show' },
    } as BookingRequest;
    (api.getMyArtistBookings as jest.Mock).mockResolvedValue({ data: [] });
    (api.getArtistServices as jest.Mock).mockResolvedValue({ data: [] });
    (api.getArtistProfileMe as jest.Mock).mockResolvedValue({ data: {} });
    (api.getBookingRequestsForArtist as jest.Mock).mockResolvedValue({ data: [req] });
    (api.updateBookingRequestArtist as jest.Mock).mockResolvedValue({ data: { ...req, status: 'request_declined' } });
    (api.postMessageToBookingRequest as jest.Mock).mockResolvedValue({});

    const container = document.createElement('div');
    document.body.appendChild(container);
    const root = createRoot(container);
    await act(async () => {
      root.render(<DashboardPage />);
    });
    await act(async () => {
      await flushPromises();
    });

    const updateBtn = Array.from(container.querySelectorAll('button')).find((b) => b.textContent === 'Update') as HTMLButtonElement;
    expect(updateBtn).toBeTruthy();
    await act(async () => {
      updateBtn.dispatchEvent(new MouseEvent('click', { bubbles: true }));
    });
    await act(async () => {
      await flushPromises();
    });
    const select = container.querySelector('select#status') as HTMLSelectElement;
    const textarea = container.querySelector('textarea#note') as HTMLTextAreaElement;
    act(() => {
      select.value = 'request_declined';
      select.dispatchEvent(new Event('change', { bubbles: true }));
      textarea.value = 'sorry';
      textarea.dispatchEvent(new Event('input', { bubbles: true }));
    });
    const save = Array.from(container.querySelectorAll('button')).find((b) => b.textContent === 'Save') as HTMLButtonElement;
    await act(async () => {
      save.dispatchEvent(new MouseEvent('click', { bubbles: true }));
    });
    await act(async () => {
      await flushPromises();
    });

    expect(api.updateBookingRequestArtist).toHaveBeenCalledWith(1, { status: 'request_declined' });
    expect(container.textContent).toContain('Request Declined');

    act(() => {
      root.unmount();
    });
    container.remove();
  });
});<|MERGE_RESOLUTION|>--- conflicted
+++ resolved
@@ -171,7 +171,7 @@
     expect(container.textContent).toContain(formatCurrency(120));
   });
 
-<<<<<<< HEAD
+
   it('renders new dashboard metrics', () => {
     expect(container.textContent).toContain('New Inquiries This Month');
     expect(container.textContent).toContain('3');
@@ -179,11 +179,11 @@
     expect(container.textContent).toContain('5');
     expect(container.textContent).toContain('Response Rate');
     expect(container.textContent).toContain('50%');
-=======
+
   it('shows profile progress bar', () => {
     const bar = container.querySelector('[data-testid="profile-progress"] div') as HTMLDivElement;
     expect(bar.style.width).toBe('100%');
->>>>>>> 7baf1919
+
   });
 });
 
