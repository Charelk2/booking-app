<<<<<<< HEAD
"use client";

import { useEffect, useState } from "react";
import { useRouter } from "next/navigation";
import MainLayout from "@/components/layout/MainLayout";
import { useAuth } from "@/contexts/AuthContext";
import { Booking, Service, ArtistProfile, BookingRequest } from "@/types";
=======
'use client';

import { useEffect, useState } from 'react';
import { useRouter } from 'next/navigation';
import MainLayout from '@/components/layout/MainLayout';
import { useAuth } from '@/contexts/AuthContext';
>>>>>>> ebe4198a
import {
  getMyClientBookings,
  getMyArtistBookings,
  getArtistServices,
  getArtistProfileMe,
  getMyBookingRequests,
  getBookingRequestsForArtist,
  updateService,
  deleteService,
<<<<<<< HEAD
} from "@/lib/api";
import { format } from "date-fns";
import { normalizeService } from "@/lib/utils";
import AddServiceModal from "@/components/dashboard/AddServiceModal";
import EditServiceModal from "@/components/dashboard/EditServiceModal";
import RecentActivity from "@/components/dashboard/RecentActivity";
import Link from "next/link";
import { motion } from "framer-motion";
=======
} from '@/lib/api';
import { format } from 'date-fns';
import { normalizeService } from '@/lib/utils';
import AddServiceModal from '@/components/dashboard/AddServiceModal';
import EditServiceModal from '@/components/dashboard/EditServiceModal';
import RecentActivity from '@/components/dashboard/RecentActivity';
import Link from 'next/link';
import { motion } from 'framer-motion';
>>>>>>> ebe4198a

export default function DashboardPage() {
  const { user } = useAuth();
  const router = useRouter();
  const [bookings, setBookings] = useState<Booking[]>([]);
  const [services, setServices] = useState<Service[]>([]);
<<<<<<< HEAD
  const [artistProfile, setArtistProfile] = useState<ArtistProfile | null>(
    null
  );
  const [bookingRequests, setBookingRequests] = useState<BookingRequest[]>([]);
  const [loading, setLoading] = useState(true);
  const [error, setError] = useState("");
  const [isAddServiceModalOpen, setIsAddServiceModalOpen] = useState(false);
  const [editingService, setEditingService] = useState<Service | null>(null);
  // Future activity feed will populate this array with events
  const [events] = useState<unknown[]>([]);

  // Aggregated totals for dashboard statistics
  const servicesCount = services.length;
  const totalEarnings = bookings
    .filter((booking) => booking.status === "completed")
    .reduce((acc, booking) => acc + booking.total_price, 0);

  useEffect(() => {
    if (!user) {
      router.push("/login");
      return;
    }

    const fetchDashboardData = async () => {
      try {
        if (user.user_type === "artist") {
          const [
            bookingsData,
            servicesDataResponse,
            artistProfileData,
            requestsData,
          ] = await Promise.all([
            getMyArtistBookings(),
            getArtistServices(user.id),
            getArtistProfileMe(),
            getBookingRequestsForArtist(),
          ]);
          setBookings(bookingsData.data);
          setBookingRequests(requestsData.data);

          const processedServices = servicesDataResponse.data
            .map((service: Service) => normalizeService(service))
            .sort((a, b) => a.display_order - b.display_order);
          setServices(processedServices);
          setArtistProfile(artistProfileData.data);
        } else {
          const [bookingsData, requestsData] = await Promise.all([
            getMyClientBookings(),
            getMyBookingRequests(),
          ]);
          setBookings(bookingsData.data);
          setBookingRequests(requestsData.data);
        }
      } catch (err) {
        console.error("Dashboard fetch error:", err);
        setError("Failed to load dashboard data. Please try again.");
      } finally {
        setLoading(false);
      }
    };

    fetchDashboardData();
  }, [user, router]);

  const handleServiceAdded = (newService: Service) => {
    const processedService = normalizeService(newService);
    setServices((prevServices) =>
      [...prevServices, processedService].sort(
        (a, b) => a.display_order - b.display_order
      )
    );
  };

  const handleServiceUpdated = (updated: Service) => {
    const normalized = normalizeService(updated);
    setServices((prev) =>
      prev
        .map((s) => (s.id === normalized.id ? normalized : s))
=======
  const [artistProfile, setArtistProfile] = useState<ArtistProfile | null>(null);
  const [bookingRequests, setBookingRequests] = useState<BookingRequest[]>([]);
  const [showAllRequests, setShowAllRequests] = useState(false);
  const [loading, setLoading] = useState(true);
  const [error, setError] = useState('');
  const [isAddServiceModalOpen, setIsAddServiceModalOpen] = useState(false);
  const [editingService, setEditingService] = useState<Service | null>(null);
  const [events] = useState<{ id: string | number; timestamp: string; description: string }[]>([]);

  // Stats
  const servicesCount = services.length;
  const totalEarnings = bookings
    .filter((b) => b.status === 'completed')
    .reduce((sum, b) => sum + b.total_price, 0);

  const displayedRequests = showAllRequests
    ? bookingRequests
    : bookingRequests.slice(0, 5);

  useEffect(() => {
    if (!user) {
      router.push('/login');
      return;
    }

    (async () => {
      try {
        if (user.user_type === 'artist') {
          const [bData, sData, pData, rData] = await Promise.all([
            getMyArtistBookings(),
            getArtistServices(user.id),
            getArtistProfileMe(),
            getBookingRequestsForArtist(),
          ]);
          setBookings(bData.data);
          setServices(
            sData.data
              .map(normalizeService)
              .sort((a, b) => a.display_order - b.display_order)
          );
          setArtistProfile(pData.data);
          setBookingRequests(rData.data);
        } else {
          const [bData, rData] = await Promise.all([
            getMyClientBookings(),
            getMyBookingRequests(),
          ]);
          setBookings(bData.data);
          setBookingRequests(rData.data);
        }
      } catch (e) {
        console.error(e);
        setError('Failed to load dashboard data. Please try again.');
      } finally {
        setLoading(false);
      }
    })();
  }, [user, router]);

  const handleServiceAdded = (newService: Service) => {
    setServices((prev) =>
      [...prev, normalizeService(newService)].sort(
        (a, b) => a.display_order - b.display_order
      )
    );
  };

  const handleServiceUpdated = (updated: Service) => {
    const norm = normalizeService(updated);
    setServices((prev) =>
      prev
        .map((s) => (s.id === norm.id ? norm : s))
>>>>>>> ebe4198a
        .sort((a, b) => a.display_order - b.display_order)
    );
  };

  const handleDeleteService = async (id: number) => {
    try {
      await deleteService(id);
      setServices((prev) => prev.filter((s) => s.id !== id));
<<<<<<< HEAD
    } catch (err) {
      console.error("Service delete error:", err);
    }
  };

  const moveService = async (id: number, direction: "up" | "down") => {
    const sorted = [...services].sort(
      (a, b) => a.display_order - b.display_order
    );
    const index = sorted.findIndex((s) => s.id === id);
    const newIndex = direction === "up" ? index - 1 : index + 1;
    if (index === -1 || newIndex < 0 || newIndex >= sorted.length) return;
    const [item] = sorted.splice(index, 1);
    sorted.splice(newIndex, 0, item);
    const reordered = sorted.map((s, i) => ({ ...s, display_order: i + 1 }));
    setServices(reordered);
    try {
      await Promise.all(
        reordered.map((s) =>
          updateService(s.id, { display_order: s.display_order })
        )
      );
    } catch (err) {
      console.error("Service reorder error:", err);
=======
    } catch (e) {
      console.error(e);
    }
  };

  const moveService = async (id: number, dir: 'up' | 'down') => {
    const sorted = [...services].sort((a, b) => a.display_order - b.display_order);
    const idx = sorted.findIndex((s) => s.id === id);
    const ni = dir === 'up' ? idx - 1 : idx + 1;
    if (ni < 0 || ni >= sorted.length) return;
    const [item] = sorted.splice(idx, 1);
    sorted.splice(ni, 0, item);
    const updated = sorted.map((s, i) => ({ ...s, display_order: i + 1 }));
    setServices(updated);
    try {
      await Promise.all(
        updated.map((s) => updateService(s.id, { display_order: s.display_order }))
      );
    } catch (e) {
      console.error(e);
>>>>>>> ebe4198a
    }
  };

  if (!user) {
    return (
      <MainLayout>
<<<<<<< HEAD
        <div className="flex justify-center items-center min-h-screen">
          <p>Loading user data or redirecting...</p>
=======
        <div className="flex items-center justify-center min-h-screen">
          <p>Loading user...</p>
>>>>>>> ebe4198a
        </div>
      </MainLayout>
    );
  }

<<<<<<< HEAD
  const showLocationPrompt =
    user.user_type === "artist" && artistProfile && !artistProfile.location;

  if (loading) {
    return (
      <MainLayout>
        <div className="flex justify-center items-center min-h-screen">
          <div className="animate-spin rounded-full h-32 w-32 border-b-2 border-indigo-600"></div>
=======
  if (loading) {
    return (
      <MainLayout>
        <div className="flex items-center justify-center min-h-screen">
          <div className="animate-spin h-16 w-16 border-b-2 border-indigo-600 rounded-full" />
>>>>>>> ebe4198a
        </div>
      </MainLayout>
    );
  }

  if (error) {
    return (
      <MainLayout>
<<<<<<< HEAD
        <div className="flex justify-center items-center min-h-screen">
          <div className="text-red-600">{error}</div>
=======
        <div className="flex items-center justify-center min-h-screen">
          <p className="text-red-600">{error}</p>
>>>>>>> ebe4198a
        </div>
      </MainLayout>
    );
  }

<<<<<<< HEAD
  return (
    <MainLayout>
      <div className="px-4 py-4 space-y-4 overflow-y-auto">
        <div className="mx-auto max-w-7xl">
          <h1 className="text-2xl font-semibold text-gray-900">Dashboard</h1>
        </div>
        <div className="mx-auto max-w-7xl space-y-4">
          {/* Location Prompt for Artists */}
          {showLocationPrompt && (
            <div className="mt-4 rounded-md bg-yellow-50 p-4">
              <div className="flex">
                <div className="flex-shrink-0">
                  <svg
                    className="h-5 w-5 text-yellow-400"
                    xmlns="http://www.w3.org/2000/svg"
                    viewBox="0 0 20 20"
                    fill="currentColor"
                    aria-hidden="true"
                  >
                    <path
                      fillRule="evenodd"
                      d="M8.485 2.495c.673-1.167 2.357-1.167 3.03 0l6.28 10.875c.673 1.167-.17 2.625-1.516 2.625H3.72c-1.347 0-2.189-1.458-1.515-2.625L8.485 2.495zM10 5a.75.75 0 01.75.75v3.5a.75.75 0 01-1.5 0v-3.5A.75.75 0 0110 5zm0 9a1 1 0 100-2 1 1 0 000 2z"
                      clipRule="evenodd"
                    />
                  </svg>
                </div>
                <div className="ml-3">
                  <h3 className="text-sm font-medium text-yellow-800">
                    Complete Your Profile
                  </h3>
                  <div className="mt-2 text-sm text-yellow-700">
                    <p>
                      Please add your location to help clients discover your
                      services.
                      <Link
                        href="/dashboard/profile/edit"
                        className="font-medium underline text-yellow-800 hover:text-yellow-900 ml-1"
                      >
                        Update your profile now.
                      </Link>
                    </p>
                  </div>
                </div>
              </div>
            </div>
          )}

          {/* Stats */}
          <div className="mt-8">
            <div className="grid grid-cols-1 gap-5 sm:grid-cols-2 lg:grid-cols-3">
              {(() => {
                const cards = [
                  <Link
                    key="bookings"
                    href="/bookings"
                    className="overflow-hidden rounded-lg bg-white px-4 py-5 shadow sm:p-6 cursor-pointer hover:bg-gray-50 active:bg-gray-100 transition"
                  >
                    <dt className="truncate text-sm font-medium text-gray-500">
                      <div className="flex items-center space-x-2">
                        <span role="img" aria-label="calendar">
                          🗓
                        </span>
                        <span>Total Bookings</span>
                      </div>
                    </dt>
                    <dd className="mt-1 text-3xl font-semibold tracking-tight text-gray-900">
                      {bookings.length}
                    </dd>
                  </Link>,
                ];
                if (user.user_type === "artist") {
                  cards.push(
                    <Link
                      key="services"
                      href="/services"
                      className="overflow-hidden rounded-lg bg-white px-4 py-5 shadow sm:p-6 cursor-pointer hover:bg-gray-50 active:bg-gray-100 transition"
                    >
                      <dt className="truncate text-sm font-medium text-gray-500">
                        <div className="flex items-center space-x-2">
                          <span role="img" aria-label="microphone">
                            🎤
                          </span>
                          <span>Total Services</span>
                        </div>
                      </dt>
                      <dd className="mt-1 text-3xl font-semibold tracking-tight text-gray-900">
                        {servicesCount}
                      </dd>
                      {servicesCount === 0 && (
                        <p className="text-xs text-gray-400 mt-2">No services added yet</p>
                      )}
                    </Link>,
                    <Link
                      key="earnings"
                      href="/earnings"
                      className="overflow-hidden rounded-lg bg-white px-4 py-5 shadow sm:p-6 cursor-pointer hover:bg-gray-50 active:bg-gray-100 transition"
                    >
                      <dt className="truncate text-sm font-medium text-gray-500">
                        <div className="flex items-center space-x-2">
                          <span role="img" aria-label="money">
                            💰
                          </span>
                          <span>Total Earnings</span>
                        </div>
                      </dt>
                      <dd className="mt-1 text-3xl font-semibold tracking-tight text-gray-900">
                        ${totalEarnings.toFixed(2)}
                      </dd>
                      {totalEarnings === 0 && (
                        <p className="text-xs text-gray-400 mt-2">No earnings this month</p>
                      )}
                    </Link>
                  );
                }
                return cards.map((card, i) => (
                  <motion.div
                    /* eslint react/no-array-index-key: 0 */
                    key={card.key || i}
                    initial={{ opacity: 0, y: 10 }}
                    animate={{ opacity: 1, y: 0 }}
                    transition={{ duration: 0.3, delay: i * 0.1 }}
                  >
                    {card}
                  </motion.div>
                ));
              })()}
            </div>
          </div>

          {user.user_type === "artist" && (
            <button
              type="button"
              onClick={() => router.push("/services/new")}
              className="w-full bg-purple-600 text-white text-sm py-3 rounded-lg mt-4"
            >
              Add Service
            </button>
          )}

          {/* Recent Activity */}
          <RecentActivity events={events} />

          {/* Booking Requests */}
          <div className="mt-8">
            <h2 className="text-lg font-medium text-gray-900">
              Booking Requests
            </h2>
            {bookingRequests.length === 0 ? (
              <div className="mt-4 overflow-hidden shadow ring-1 ring-black ring-opacity-5 sm:rounded-lg">
                <div className="text-sm text-gray-500 px-4 py-6 text-center">
                  No bookings yet
                </div>
              </div>
            ) : (
              <div className="mt-4 overflow-hidden shadow ring-1 ring-black ring-opacity-5 sm:rounded-lg">
                <table className="min-w-full divide-y divide-gray-300">
                  <thead className="bg-gray-50">
                    <tr>
                      <th
                        scope="col"
                        className="py-3.5 pl-4 pr-3 text-left text-sm font-semibold text-gray-900 sm:pl-6"
                      >
                        {user.user_type === "artist" ? "Client" : "Artist"}
                      </th>
                      <th
                        scope="col"
                        className="px-3 py-3.5 text-left text-sm font-semibold text-gray-900"
                      >
                        Service
                      </th>
                      <th
                        scope="col"
                        className="px-3 py-3.5 text-left text-sm font-semibold text-gray-900"
                      >
                        Status
                      </th>
                      <th
                        scope="col"
                        className="px-3 py-3.5 text-left text-sm font-semibold text-gray-900"
                      >
                        Created
                      </th>
                    </tr>
                  </thead>
                  <tbody className="divide-y divide-gray-200 bg-white">
                    {bookingRequests.map((req) => (
                      <tr key={req.id}>
                        <td className="whitespace-nowrap py-4 pl-4 pr-3 text-sm sm:pl-6">
                          <div className="font-medium text-gray-900">
                            {user.user_type === "artist"
                              ? `${req.client?.first_name} ${req.client?.last_name}`
                              : `${req.artist?.first_name} ${req.artist?.last_name}`}
                          </div>
                          <Link
                            href={`/booking-requests/${req.id}`}
                            className="text-indigo-600 hover:underline text-sm"
                          >
                            View Chat
                          </Link>
                        </td>
                        <td className="whitespace-nowrap px-3 py-4 text-sm text-gray-500">
                          {req.service?.title || "—"}
                        </td>
                        <td className="whitespace-nowrap px-3 py-4 text-sm text-gray-500">
                          {req.status}
                        </td>
                        <td className="whitespace-nowrap px-3 py-4 text-sm text-gray-500">
                          {new Date(req.created_at).toLocaleDateString()}
                        </td>
                      </tr>
                    ))}
                  </tbody>
                </table>
              </div>
            )}
          </div>

          {/* Recent Bookings */}
          <div className="mt-8">
            <h2 className="text-lg font-medium text-gray-900">
              Recent Bookings
            </h2>
=======
  const showLocationPrompt =
    user.user_type === 'artist' && !artistProfile?.location;

  return (
    <MainLayout>
      <div className="px-4 py-6 space-y-6 overflow-auto">
        <h1 className="text-2xl font-semibold">Dashboard</h1>

        {showLocationPrompt && (
          <div className="p-4 bg-yellow-50 rounded-md">
            <p className="text-yellow-800">
              Please add your location to your profile.{' '}
              <Link href="/dashboard/profile/edit" className="underline">
                Update now
              </Link>
            </p>
          </div>
        )}

        {/* Stats */}
        <div className="grid grid-cols-1 sm:grid-cols-2 lg:grid-cols-3 gap-4">
          {[
            { key: 'bookings', href: '/bookings', icon: '🗓', label: 'Total Bookings', value: bookings.length },
            ...(user.user_type === 'artist'
              ? [
                  { key: 'services', href: '/services', icon: '🎤', label: 'Total Services', value: servicesCount },
                  { key: 'earnings', href: '/earnings', icon: '💰', label: 'Total Earnings', value: totalEarnings.toFixed(2) },
                ]
              : []),
          ].map(({ key, href, icon, label, value }, i) => (
            <Link href={href} key={key} className="block">
              <motion.div
                initial={{ opacity: 0, y: 10 }}
                animate={{ opacity: 1, y: 0 }}
                transition={{ delay: i * 0.1 }}
                className="p-5 bg-white rounded-lg shadow hover:bg-gray-50 active:bg-gray-100 cursor-pointer"
              >
                <dt className="flex items-center text-sm text-gray-500 space-x-2">
                  <span>{icon}</span>
                  <span>{label}</span>
                </dt>
                <dd className="mt-2 text-2xl font-semibold text-gray-900">{value}</dd>
              </motion.div>
            </Link>
          ))}
        </div>

        {user.user_type === 'artist' && (
          <button
            onClick={() => router.push('/services/new')}
            className="w-full py-3 bg-purple-600 text-white rounded-lg hover:bg-purple-500"
          >
            Add Service
          </button>
        )}

        {/* Recent Activity */}
        <RecentActivity events={events} />

        {/* Booking Requests */}
        <section className="mt-8">
          <h2 className="text-lg font-medium">Booking Requests</h2>
          {bookingRequests.length === 0 ? (
            <div className="mt-4 overflow-hidden shadow ring-1 ring-black ring-opacity-5 sm:rounded-lg">
              <div className="text-sm text-gray-500 px-4 py-6 text-center">
                No bookings yet
              </div>
            </div>
          ) : (
>>>>>>> ebe4198a
            <div className="mt-4 overflow-hidden shadow ring-1 ring-black ring-opacity-5 sm:rounded-lg">
              <table className="min-w-full divide-y divide-gray-300">
                <thead className="bg-gray-50">
                  <tr>
<<<<<<< HEAD
                    <th
                      scope="col"
                      className="py-3.5 pl-4 pr-3 text-left text-sm font-semibold text-gray-900 sm:pl-6"
                    >
                      Client
                    </th>
                    <th
                      scope="col"
                      className="px-3 py-3.5 text-left text-sm font-semibold text-gray-900"
                    >
                      Service
                    </th>
                    <th
                      scope="col"
                      className="px-3 py-3.5 text-left text-sm font-semibold text-gray-900"
                    >
                      Date
                    </th>
                    <th
                      scope="col"
                      className="px-3 py-3.5 text-left text-sm font-semibold text-gray-900"
                    >
                      Status
                    </th>
                    <th
                      scope="col"
                      className="px-3 py-3.5 text-left text-sm font-semibold text-gray-900"
                    >
                      Amount
                    </th>
                  </tr>
                </thead>
                <tbody className="divide-y divide-gray-200 bg-white">
                  {bookings.map((booking) => (
                    <tr key={booking.id}>
                      <td className="whitespace-nowrap py-4 pl-4 pr-3 text-sm sm:pl-6">
                        <div className="flex items-center">
                          <div className="h-10 w-10 flex-shrink-0">
                            <div className="h-10 w-10 rounded-full bg-indigo-100 flex items-center justify-center">
                              <span className="text-indigo-600 font-medium">
                                {booking.client.first_name[0]}
                              </span>
                            </div>
                          </div>
                          <div className="ml-4">
                            <div className="font-medium text-gray-900">
                              {booking.client.first_name}{" "}
                              {booking.client.last_name}
                            </div>
                            <div className="text-gray-500">
                              {booking.client.email}
                            </div>
                          </div>
                        </div>
                      </td>
                      <td className="whitespace-nowrap px-3 py-4 text-sm text-gray-500">
                        {booking.service.title}
                      </td>
                      <td className="whitespace-nowrap px-3 py-4 text-sm text-gray-500">
                        {format(
                          new Date(booking.start_time),
                          "MMM d, yyyy h:mm a"
                        )}
                      </td>
                      <td className="whitespace-nowrap px-3 py-4 text-sm">
                        <span
                          className={`inline-flex rounded-full px-2 text-xs font-semibold leading-5 ${
                            booking.status === "completed"
                              ? "bg-green-100 text-green-800"
                              : booking.status === "cancelled"
                              ? "bg-red-100 text-red-800"
                              : booking.status === "confirmed"
                              ? "bg-blue-100 text-blue-800"
                              : "bg-yellow-100 text-yellow-800"
                          }`}
                        >
                          {booking.status}
                        </span>
                      </td>
                      <td className="whitespace-nowrap px-3 py-4 text-sm text-gray-500">
                        ${booking.total_price.toFixed(2)}
                      </td>
=======
                    <th className="px-4 py-2 text-left text-sm font-semibold">{user.user_type === 'artist' ? 'Client' : 'Artist'}</th>
                    <th className="px-4 py-2 text-left text-sm font-semibold">Service</th>
                    <th className="px-4 py-2 text-left text-sm font-semibold">Status</th>
                    <th className="px-4 py-2 text-left text-sm font-semibold">Created</th>
                  </tr>
                </thead>
                <tbody className="divide-y divide-gray-200 bg-white">
                  {bookingRequests.map((req) => (
                    <tr key={req.id}>
                      <td className="px-4 py-2 text-sm font-medium text-gray-900">{
                        user.user_type === 'artist'
                          ? `${req.client?.first_name} ${req.client?.last_name}`
                          : `${req.artist?.first_name} ${req.artist?.last_name}`
                      }</td>
                      <td className="px-4 py-2 text-sm text-gray-500">{req.service?.title || '—'}</td>
                      <td className="px-4 py-2 text-sm text-gray-500">{req.status}</td>
                      <td className="px-4 py-2 text-sm text-gray-500">{new Date(req.created_at).toLocaleDateString()}</td>
>>>>>>> ebe4198a
                    </tr>
                  ))}
                </tbody>
              </table>
            </div>
<<<<<<< HEAD
          </div>

          {/* Services (Artist Only) */}
          {user.user_type === "artist" && (
            <div className="mt-8">
              <div className="flex items-center justify-between">
                <h2 className="text-lg font-medium text-gray-900">
                  Your Services
                </h2>
                <button
                  type="button"
                  onClick={() => setIsAddServiceModalOpen(true)}
                  className="rounded-md bg-indigo-600 px-3 py-2 text-sm font-semibold text-white shadow-sm hover:bg-indigo-500 focus-visible:outline focus-visible:outline-2 focus-visible:outline-offset-2 focus-visible:outline-indigo-600"
                >
                  Add Service
                </button>
              </div>
              <div className="mt-4 grid grid-cols-1 gap-4 sm:grid-cols-2 lg:grid-cols-3">
                {services.map((service, idx) => (
                  <div
                    key={service.id}
                    className="relative flex items-center space-x-3 rounded-lg border border-gray-300 bg-white px-6 py-5 shadow-sm focus-within:ring-2 focus-within:ring-indigo-500 focus-within:ring-offset-2 hover:border-gray-400"
                  >
                    <div className="min-w-0 flex-1">
                      <div className="focus:outline-none">
                        <p className="text-sm font-medium text-gray-900">
                          {service.title}
                        </p>
                        <p className="truncate text-sm text-gray-500">
                          {service.description}
                        </p>
                        <p className="text-xs text-gray-500">
                          {service.service_type}
                        </p>
                        <div className="mt-2 flex items-center justify-between">
                          <span className="text-sm font-medium text-gray-900">
                            ${service.price.toFixed(2)}
                          </span>
                          <span className="text-sm text-gray-500">
                            {service.duration_minutes} min
                          </span>
                        </div>
                      </div>
                    </div>
                    <div className="ml-4 flex flex-col space-y-1">
                      <button
                        className="text-xs text-indigo-600"
                        onClick={() => setEditingService(service)}
                      >
                        Edit
                      </button>
                      <button
                        className="text-xs text-red-600"
                        onClick={() => handleDeleteService(service.id)}
                      >
                        Delete
                      </button>
                      <div className="flex space-x-1">
                        <button
                          className="text-xs"
                          onClick={() => moveService(service.id, "up")}
                          disabled={idx === 0}
                        >
                          ↑
                        </button>
                        <button
                          className="text-xs"
                          onClick={() => moveService(service.id, "down")}
                          disabled={idx === services.length - 1}
                        >
                          ↓
                        </button>
                      </div>
                    </div>
                  </div>
                ))}
              </div>
            </div>
          )}
        </div>
      </div>
=======
          )}
        </section>

        {/* Recent Bookings */}
        <section className="mt-8">
          <h2 className="text-lg font-medium">Recent Bookings</h2>
          <div className="overflow-auto mt-4">
            <table className="min-w-full divide-y divide-gray-200">
              <thead className="bg-gray-50">
                <tr>
                  <th className="px-4 py-2 text-left text-sm font-semibold">Client</th>
                  <th className="px-4 py-2 text-left text-sm font-semibold">Service</th>
                  <th className="px-4 py-2 text-left text-sm font-semibold">Date</th>
                  <th className="px-4 py-2 text-left text-sm font-semibold">Status</th>
                  <th className="px-4 py-2 text-left text-sm font-semibold">Amount</th>
                </tr>
              </thead>
              <tbody className="bg-white divide-y divide-gray-200">
                {bookings.map((b) => (
                  <tr key={b.id}>
                    <td className="px-4 py-2 text-sm flex items-center">
                      <div className="h-8 w-8 rounded-full bg-indigo-100 flex items-center justify-center mr-2">
                        {b.client.first_name.charAt(0)}
                      </div>
                      <span>{`${b.client.first_name} ${b.client.last_name}`}</span>
                    </td>
                    <td className="px-4 py-2 text-sm text-gray-500">{b.service.title}</td>
                    <td className="px-4 py-2 text-sm text-gray-500">{format(new Date(b.start_time), 'MMM d, yyyy h:mm a')}</td>
                    <td className="px-4 py-2 text-sm">
                      <span className={`inline-flex px-2 py-0.5 text-xs font-semibold rounded-full ${
                        b.status === 'completed' ? 'bg-green-100 text-green-800' :
                        b.status === 'cancelled'  ? 'bg-red-100 text-red-800'   :
                        b.status === 'confirmed'  ? 'bg-blue-100 text-blue-800' : 'bg-yellow-100 text-yellow-800'
                      }`}>{b.status}</span>
                    </td>
                    <td className="px-4 py-2 text-sm text-gray-500">${b.total_price.toFixed(2)}</td>
                  </tr>
                ))}
              </tbody>
            </table>
          </div>
        </section>
      </div>

      {/* Service Modals */}
>>>>>>> ebe4198a
      <AddServiceModal
        isOpen={isAddServiceModalOpen}
        onClose={() => setIsAddServiceModalOpen(false)}
        onServiceAdded={handleServiceAdded}
      />
      {editingService && (
        <EditServiceModal
          isOpen={!!editingService}
          service={editingService}
          onClose={() => setEditingService(null)}
          onServiceUpdated={handleServiceUpdated}
        />
      )}
<<<<<<< HEAD
    </MainLayout>
  );
}
=======
    </MainLayout>
>>>>>>> ebe4198a
<|MERGE_RESOLUTION|>--- conflicted
+++ resolved
@@ -1,19 +1,9 @@
-<<<<<<< HEAD
-"use client";
-
-import { useEffect, useState } from "react";
-import { useRouter } from "next/navigation";
-import MainLayout from "@/components/layout/MainLayout";
-import { useAuth } from "@/contexts/AuthContext";
-import { Booking, Service, ArtistProfile, BookingRequest } from "@/types";
-=======
 'use client';
 
 import { useEffect, useState } from 'react';
 import { useRouter } from 'next/navigation';
 import MainLayout from '@/components/layout/MainLayout';
 import { useAuth } from '@/contexts/AuthContext';
->>>>>>> ebe4198a
 import {
   getMyClientBookings,
   getMyArtistBookings,
@@ -23,16 +13,6 @@
   getBookingRequestsForArtist,
   updateService,
   deleteService,
-<<<<<<< HEAD
-} from "@/lib/api";
-import { format } from "date-fns";
-import { normalizeService } from "@/lib/utils";
-import AddServiceModal from "@/components/dashboard/AddServiceModal";
-import EditServiceModal from "@/components/dashboard/EditServiceModal";
-import RecentActivity from "@/components/dashboard/RecentActivity";
-import Link from "next/link";
-import { motion } from "framer-motion";
-=======
 } from '@/lib/api';
 import { format } from 'date-fns';
 import { normalizeService } from '@/lib/utils';
@@ -41,93 +21,12 @@
 import RecentActivity from '@/components/dashboard/RecentActivity';
 import Link from 'next/link';
 import { motion } from 'framer-motion';
->>>>>>> ebe4198a
 
 export default function DashboardPage() {
   const { user } = useAuth();
   const router = useRouter();
   const [bookings, setBookings] = useState<Booking[]>([]);
   const [services, setServices] = useState<Service[]>([]);
-<<<<<<< HEAD
-  const [artistProfile, setArtistProfile] = useState<ArtistProfile | null>(
-    null
-  );
-  const [bookingRequests, setBookingRequests] = useState<BookingRequest[]>([]);
-  const [loading, setLoading] = useState(true);
-  const [error, setError] = useState("");
-  const [isAddServiceModalOpen, setIsAddServiceModalOpen] = useState(false);
-  const [editingService, setEditingService] = useState<Service | null>(null);
-  // Future activity feed will populate this array with events
-  const [events] = useState<unknown[]>([]);
-
-  // Aggregated totals for dashboard statistics
-  const servicesCount = services.length;
-  const totalEarnings = bookings
-    .filter((booking) => booking.status === "completed")
-    .reduce((acc, booking) => acc + booking.total_price, 0);
-
-  useEffect(() => {
-    if (!user) {
-      router.push("/login");
-      return;
-    }
-
-    const fetchDashboardData = async () => {
-      try {
-        if (user.user_type === "artist") {
-          const [
-            bookingsData,
-            servicesDataResponse,
-            artistProfileData,
-            requestsData,
-          ] = await Promise.all([
-            getMyArtistBookings(),
-            getArtistServices(user.id),
-            getArtistProfileMe(),
-            getBookingRequestsForArtist(),
-          ]);
-          setBookings(bookingsData.data);
-          setBookingRequests(requestsData.data);
-
-          const processedServices = servicesDataResponse.data
-            .map((service: Service) => normalizeService(service))
-            .sort((a, b) => a.display_order - b.display_order);
-          setServices(processedServices);
-          setArtistProfile(artistProfileData.data);
-        } else {
-          const [bookingsData, requestsData] = await Promise.all([
-            getMyClientBookings(),
-            getMyBookingRequests(),
-          ]);
-          setBookings(bookingsData.data);
-          setBookingRequests(requestsData.data);
-        }
-      } catch (err) {
-        console.error("Dashboard fetch error:", err);
-        setError("Failed to load dashboard data. Please try again.");
-      } finally {
-        setLoading(false);
-      }
-    };
-
-    fetchDashboardData();
-  }, [user, router]);
-
-  const handleServiceAdded = (newService: Service) => {
-    const processedService = normalizeService(newService);
-    setServices((prevServices) =>
-      [...prevServices, processedService].sort(
-        (a, b) => a.display_order - b.display_order
-      )
-    );
-  };
-
-  const handleServiceUpdated = (updated: Service) => {
-    const normalized = normalizeService(updated);
-    setServices((prev) =>
-      prev
-        .map((s) => (s.id === normalized.id ? normalized : s))
-=======
   const [artistProfile, setArtistProfile] = useState<ArtistProfile | null>(null);
   const [bookingRequests, setBookingRequests] = useState<BookingRequest[]>([]);
   const [showAllRequests, setShowAllRequests] = useState(false);
@@ -137,7 +36,7 @@
   const [editingService, setEditingService] = useState<Service | null>(null);
   const [events] = useState<{ id: string | number; timestamp: string; description: string }[]>([]);
 
-  // Stats
+  // Dashboard stats
   const servicesCount = services.length;
   const totalEarnings = bookings
     .filter((b) => b.status === 'completed')
@@ -152,7 +51,6 @@
       router.push('/login');
       return;
     }
-
     (async () => {
       try {
         if (user.user_type === 'artist') {
@@ -189,9 +87,7 @@
 
   const handleServiceAdded = (newService: Service) => {
     setServices((prev) =>
-      [...prev, normalizeService(newService)].sort(
-        (a, b) => a.display_order - b.display_order
-      )
+      [...prev, normalizeService(newService)].sort((a, b) => a.display_order - b.display_order)
     );
   };
 
@@ -200,7 +96,6 @@
     setServices((prev) =>
       prev
         .map((s) => (s.id === norm.id ? norm : s))
->>>>>>> ebe4198a
         .sort((a, b) => a.display_order - b.display_order)
     );
   };
@@ -209,32 +104,6 @@
     try {
       await deleteService(id);
       setServices((prev) => prev.filter((s) => s.id !== id));
-<<<<<<< HEAD
-    } catch (err) {
-      console.error("Service delete error:", err);
-    }
-  };
-
-  const moveService = async (id: number, direction: "up" | "down") => {
-    const sorted = [...services].sort(
-      (a, b) => a.display_order - b.display_order
-    );
-    const index = sorted.findIndex((s) => s.id === id);
-    const newIndex = direction === "up" ? index - 1 : index + 1;
-    if (index === -1 || newIndex < 0 || newIndex >= sorted.length) return;
-    const [item] = sorted.splice(index, 1);
-    sorted.splice(newIndex, 0, item);
-    const reordered = sorted.map((s, i) => ({ ...s, display_order: i + 1 }));
-    setServices(reordered);
-    try {
-      await Promise.all(
-        reordered.map((s) =>
-          updateService(s.id, { display_order: s.display_order })
-        )
-      );
-    } catch (err) {
-      console.error("Service reorder error:", err);
-=======
     } catch (e) {
       console.error(e);
     }
@@ -255,41 +124,24 @@
       );
     } catch (e) {
       console.error(e);
->>>>>>> ebe4198a
     }
   };
 
   if (!user) {
     return (
       <MainLayout>
-<<<<<<< HEAD
-        <div className="flex justify-center items-center min-h-screen">
-          <p>Loading user data or redirecting...</p>
-=======
         <div className="flex items-center justify-center min-h-screen">
           <p>Loading user...</p>
->>>>>>> ebe4198a
         </div>
       </MainLayout>
     );
   }
 
-<<<<<<< HEAD
-  const showLocationPrompt =
-    user.user_type === "artist" && artistProfile && !artistProfile.location;
-
-  if (loading) {
-    return (
-      <MainLayout>
-        <div className="flex justify-center items-center min-h-screen">
-          <div className="animate-spin rounded-full h-32 w-32 border-b-2 border-indigo-600"></div>
-=======
   if (loading) {
     return (
       <MainLayout>
         <div className="flex items-center justify-center min-h-screen">
           <div className="animate-spin h-16 w-16 border-b-2 border-indigo-600 rounded-full" />
->>>>>>> ebe4198a
         </div>
       </MainLayout>
     );
@@ -298,244 +150,14 @@
   if (error) {
     return (
       <MainLayout>
-<<<<<<< HEAD
-        <div className="flex justify-center items-center min-h-screen">
-          <div className="text-red-600">{error}</div>
-=======
         <div className="flex items-center justify-center min-h-screen">
           <p className="text-red-600">{error}</p>
->>>>>>> ebe4198a
         </div>
       </MainLayout>
     );
   }
 
-<<<<<<< HEAD
-  return (
-    <MainLayout>
-      <div className="px-4 py-4 space-y-4 overflow-y-auto">
-        <div className="mx-auto max-w-7xl">
-          <h1 className="text-2xl font-semibold text-gray-900">Dashboard</h1>
-        </div>
-        <div className="mx-auto max-w-7xl space-y-4">
-          {/* Location Prompt for Artists */}
-          {showLocationPrompt && (
-            <div className="mt-4 rounded-md bg-yellow-50 p-4">
-              <div className="flex">
-                <div className="flex-shrink-0">
-                  <svg
-                    className="h-5 w-5 text-yellow-400"
-                    xmlns="http://www.w3.org/2000/svg"
-                    viewBox="0 0 20 20"
-                    fill="currentColor"
-                    aria-hidden="true"
-                  >
-                    <path
-                      fillRule="evenodd"
-                      d="M8.485 2.495c.673-1.167 2.357-1.167 3.03 0l6.28 10.875c.673 1.167-.17 2.625-1.516 2.625H3.72c-1.347 0-2.189-1.458-1.515-2.625L8.485 2.495zM10 5a.75.75 0 01.75.75v3.5a.75.75 0 01-1.5 0v-3.5A.75.75 0 0110 5zm0 9a1 1 0 100-2 1 1 0 000 2z"
-                      clipRule="evenodd"
-                    />
-                  </svg>
-                </div>
-                <div className="ml-3">
-                  <h3 className="text-sm font-medium text-yellow-800">
-                    Complete Your Profile
-                  </h3>
-                  <div className="mt-2 text-sm text-yellow-700">
-                    <p>
-                      Please add your location to help clients discover your
-                      services.
-                      <Link
-                        href="/dashboard/profile/edit"
-                        className="font-medium underline text-yellow-800 hover:text-yellow-900 ml-1"
-                      >
-                        Update your profile now.
-                      </Link>
-                    </p>
-                  </div>
-                </div>
-              </div>
-            </div>
-          )}
-
-          {/* Stats */}
-          <div className="mt-8">
-            <div className="grid grid-cols-1 gap-5 sm:grid-cols-2 lg:grid-cols-3">
-              {(() => {
-                const cards = [
-                  <Link
-                    key="bookings"
-                    href="/bookings"
-                    className="overflow-hidden rounded-lg bg-white px-4 py-5 shadow sm:p-6 cursor-pointer hover:bg-gray-50 active:bg-gray-100 transition"
-                  >
-                    <dt className="truncate text-sm font-medium text-gray-500">
-                      <div className="flex items-center space-x-2">
-                        <span role="img" aria-label="calendar">
-                          🗓
-                        </span>
-                        <span>Total Bookings</span>
-                      </div>
-                    </dt>
-                    <dd className="mt-1 text-3xl font-semibold tracking-tight text-gray-900">
-                      {bookings.length}
-                    </dd>
-                  </Link>,
-                ];
-                if (user.user_type === "artist") {
-                  cards.push(
-                    <Link
-                      key="services"
-                      href="/services"
-                      className="overflow-hidden rounded-lg bg-white px-4 py-5 shadow sm:p-6 cursor-pointer hover:bg-gray-50 active:bg-gray-100 transition"
-                    >
-                      <dt className="truncate text-sm font-medium text-gray-500">
-                        <div className="flex items-center space-x-2">
-                          <span role="img" aria-label="microphone">
-                            🎤
-                          </span>
-                          <span>Total Services</span>
-                        </div>
-                      </dt>
-                      <dd className="mt-1 text-3xl font-semibold tracking-tight text-gray-900">
-                        {servicesCount}
-                      </dd>
-                      {servicesCount === 0 && (
-                        <p className="text-xs text-gray-400 mt-2">No services added yet</p>
-                      )}
-                    </Link>,
-                    <Link
-                      key="earnings"
-                      href="/earnings"
-                      className="overflow-hidden rounded-lg bg-white px-4 py-5 shadow sm:p-6 cursor-pointer hover:bg-gray-50 active:bg-gray-100 transition"
-                    >
-                      <dt className="truncate text-sm font-medium text-gray-500">
-                        <div className="flex items-center space-x-2">
-                          <span role="img" aria-label="money">
-                            💰
-                          </span>
-                          <span>Total Earnings</span>
-                        </div>
-                      </dt>
-                      <dd className="mt-1 text-3xl font-semibold tracking-tight text-gray-900">
-                        ${totalEarnings.toFixed(2)}
-                      </dd>
-                      {totalEarnings === 0 && (
-                        <p className="text-xs text-gray-400 mt-2">No earnings this month</p>
-                      )}
-                    </Link>
-                  );
-                }
-                return cards.map((card, i) => (
-                  <motion.div
-                    /* eslint react/no-array-index-key: 0 */
-                    key={card.key || i}
-                    initial={{ opacity: 0, y: 10 }}
-                    animate={{ opacity: 1, y: 0 }}
-                    transition={{ duration: 0.3, delay: i * 0.1 }}
-                  >
-                    {card}
-                  </motion.div>
-                ));
-              })()}
-            </div>
-          </div>
-
-          {user.user_type === "artist" && (
-            <button
-              type="button"
-              onClick={() => router.push("/services/new")}
-              className="w-full bg-purple-600 text-white text-sm py-3 rounded-lg mt-4"
-            >
-              Add Service
-            </button>
-          )}
-
-          {/* Recent Activity */}
-          <RecentActivity events={events} />
-
-          {/* Booking Requests */}
-          <div className="mt-8">
-            <h2 className="text-lg font-medium text-gray-900">
-              Booking Requests
-            </h2>
-            {bookingRequests.length === 0 ? (
-              <div className="mt-4 overflow-hidden shadow ring-1 ring-black ring-opacity-5 sm:rounded-lg">
-                <div className="text-sm text-gray-500 px-4 py-6 text-center">
-                  No bookings yet
-                </div>
-              </div>
-            ) : (
-              <div className="mt-4 overflow-hidden shadow ring-1 ring-black ring-opacity-5 sm:rounded-lg">
-                <table className="min-w-full divide-y divide-gray-300">
-                  <thead className="bg-gray-50">
-                    <tr>
-                      <th
-                        scope="col"
-                        className="py-3.5 pl-4 pr-3 text-left text-sm font-semibold text-gray-900 sm:pl-6"
-                      >
-                        {user.user_type === "artist" ? "Client" : "Artist"}
-                      </th>
-                      <th
-                        scope="col"
-                        className="px-3 py-3.5 text-left text-sm font-semibold text-gray-900"
-                      >
-                        Service
-                      </th>
-                      <th
-                        scope="col"
-                        className="px-3 py-3.5 text-left text-sm font-semibold text-gray-900"
-                      >
-                        Status
-                      </th>
-                      <th
-                        scope="col"
-                        className="px-3 py-3.5 text-left text-sm font-semibold text-gray-900"
-                      >
-                        Created
-                      </th>
-                    </tr>
-                  </thead>
-                  <tbody className="divide-y divide-gray-200 bg-white">
-                    {bookingRequests.map((req) => (
-                      <tr key={req.id}>
-                        <td className="whitespace-nowrap py-4 pl-4 pr-3 text-sm sm:pl-6">
-                          <div className="font-medium text-gray-900">
-                            {user.user_type === "artist"
-                              ? `${req.client?.first_name} ${req.client?.last_name}`
-                              : `${req.artist?.first_name} ${req.artist?.last_name}`}
-                          </div>
-                          <Link
-                            href={`/booking-requests/${req.id}`}
-                            className="text-indigo-600 hover:underline text-sm"
-                          >
-                            View Chat
-                          </Link>
-                        </td>
-                        <td className="whitespace-nowrap px-3 py-4 text-sm text-gray-500">
-                          {req.service?.title || "—"}
-                        </td>
-                        <td className="whitespace-nowrap px-3 py-4 text-sm text-gray-500">
-                          {req.status}
-                        </td>
-                        <td className="whitespace-nowrap px-3 py-4 text-sm text-gray-500">
-                          {new Date(req.created_at).toLocaleDateString()}
-                        </td>
-                      </tr>
-                    ))}
-                  </tbody>
-                </table>
-              </div>
-            )}
-          </div>
-
-          {/* Recent Bookings */}
-          <div className="mt-8">
-            <h2 className="text-lg font-medium text-gray-900">
-              Recent Bookings
-            </h2>
-=======
-  const showLocationPrompt =
-    user.user_type === 'artist' && !artistProfile?.location;
+  const showLocationPrompt = user.user_type === 'artist' && !artistProfile?.location;
 
   return (
     <MainLayout>
@@ -598,100 +220,13 @@
           <h2 className="text-lg font-medium">Booking Requests</h2>
           {bookingRequests.length === 0 ? (
             <div className="mt-4 overflow-hidden shadow ring-1 ring-black ring-opacity-5 sm:rounded-lg">
-              <div className="text-sm text-gray-500 px-4 py-6 text-center">
-                No bookings yet
-              </div>
+              <div className="text-sm text-gray-500 px-4 py-6 text-center">No bookings yet</div>
             </div>
           ) : (
->>>>>>> ebe4198a
             <div className="mt-4 overflow-hidden shadow ring-1 ring-black ring-opacity-5 sm:rounded-lg">
               <table className="min-w-full divide-y divide-gray-300">
                 <thead className="bg-gray-50">
                   <tr>
-<<<<<<< HEAD
-                    <th
-                      scope="col"
-                      className="py-3.5 pl-4 pr-3 text-left text-sm font-semibold text-gray-900 sm:pl-6"
-                    >
-                      Client
-                    </th>
-                    <th
-                      scope="col"
-                      className="px-3 py-3.5 text-left text-sm font-semibold text-gray-900"
-                    >
-                      Service
-                    </th>
-                    <th
-                      scope="col"
-                      className="px-3 py-3.5 text-left text-sm font-semibold text-gray-900"
-                    >
-                      Date
-                    </th>
-                    <th
-                      scope="col"
-                      className="px-3 py-3.5 text-left text-sm font-semibold text-gray-900"
-                    >
-                      Status
-                    </th>
-                    <th
-                      scope="col"
-                      className="px-3 py-3.5 text-left text-sm font-semibold text-gray-900"
-                    >
-                      Amount
-                    </th>
-                  </tr>
-                </thead>
-                <tbody className="divide-y divide-gray-200 bg-white">
-                  {bookings.map((booking) => (
-                    <tr key={booking.id}>
-                      <td className="whitespace-nowrap py-4 pl-4 pr-3 text-sm sm:pl-6">
-                        <div className="flex items-center">
-                          <div className="h-10 w-10 flex-shrink-0">
-                            <div className="h-10 w-10 rounded-full bg-indigo-100 flex items-center justify-center">
-                              <span className="text-indigo-600 font-medium">
-                                {booking.client.first_name[0]}
-                              </span>
-                            </div>
-                          </div>
-                          <div className="ml-4">
-                            <div className="font-medium text-gray-900">
-                              {booking.client.first_name}{" "}
-                              {booking.client.last_name}
-                            </div>
-                            <div className="text-gray-500">
-                              {booking.client.email}
-                            </div>
-                          </div>
-                        </div>
-                      </td>
-                      <td className="whitespace-nowrap px-3 py-4 text-sm text-gray-500">
-                        {booking.service.title}
-                      </td>
-                      <td className="whitespace-nowrap px-3 py-4 text-sm text-gray-500">
-                        {format(
-                          new Date(booking.start_time),
-                          "MMM d, yyyy h:mm a"
-                        )}
-                      </td>
-                      <td className="whitespace-nowrap px-3 py-4 text-sm">
-                        <span
-                          className={`inline-flex rounded-full px-2 text-xs font-semibold leading-5 ${
-                            booking.status === "completed"
-                              ? "bg-green-100 text-green-800"
-                              : booking.status === "cancelled"
-                              ? "bg-red-100 text-red-800"
-                              : booking.status === "confirmed"
-                              ? "bg-blue-100 text-blue-800"
-                              : "bg-yellow-100 text-yellow-800"
-                          }`}
-                        >
-                          {booking.status}
-                        </span>
-                      </td>
-                      <td className="whitespace-nowrap px-3 py-4 text-sm text-gray-500">
-                        ${booking.total_price.toFixed(2)}
-                      </td>
-=======
                     <th className="px-4 py-2 text-left text-sm font-semibold">{user.user_type === 'artist' ? 'Client' : 'Artist'}</th>
                     <th className="px-4 py-2 text-left text-sm font-semibold">Service</th>
                     <th className="px-4 py-2 text-left text-sm font-semibold">Status</th>
@@ -699,168 +234,7 @@
                   </tr>
                 </thead>
                 <tbody className="divide-y divide-gray-200 bg-white">
-                  {bookingRequests.map((req) => (
+                  {displayedRequests.map((req) => (
                     <tr key={req.id}>
                       <td className="px-4 py-2 text-sm font-medium text-gray-900">{
-                        user.user_type === 'artist'
-                          ? `${req.client?.first_name} ${req.client?.last_name}`
-                          : `${req.artist?.first_name} ${req.artist?.last_name}`
-                      }</td>
-                      <td className="px-4 py-2 text-sm text-gray-500">{req.service?.title || '—'}</td>
-                      <td className="px-4 py-2 text-sm text-gray-500">{req.status}</td>
-                      <td className="px-4 py-2 text-sm text-gray-500">{new Date(req.created_at).toLocaleDateString()}</td>
->>>>>>> ebe4198a
-                    </tr>
-                  ))}
-                </tbody>
-              </table>
-            </div>
-<<<<<<< HEAD
-          </div>
-
-          {/* Services (Artist Only) */}
-          {user.user_type === "artist" && (
-            <div className="mt-8">
-              <div className="flex items-center justify-between">
-                <h2 className="text-lg font-medium text-gray-900">
-                  Your Services
-                </h2>
-                <button
-                  type="button"
-                  onClick={() => setIsAddServiceModalOpen(true)}
-                  className="rounded-md bg-indigo-600 px-3 py-2 text-sm font-semibold text-white shadow-sm hover:bg-indigo-500 focus-visible:outline focus-visible:outline-2 focus-visible:outline-offset-2 focus-visible:outline-indigo-600"
-                >
-                  Add Service
-                </button>
-              </div>
-              <div className="mt-4 grid grid-cols-1 gap-4 sm:grid-cols-2 lg:grid-cols-3">
-                {services.map((service, idx) => (
-                  <div
-                    key={service.id}
-                    className="relative flex items-center space-x-3 rounded-lg border border-gray-300 bg-white px-6 py-5 shadow-sm focus-within:ring-2 focus-within:ring-indigo-500 focus-within:ring-offset-2 hover:border-gray-400"
-                  >
-                    <div className="min-w-0 flex-1">
-                      <div className="focus:outline-none">
-                        <p className="text-sm font-medium text-gray-900">
-                          {service.title}
-                        </p>
-                        <p className="truncate text-sm text-gray-500">
-                          {service.description}
-                        </p>
-                        <p className="text-xs text-gray-500">
-                          {service.service_type}
-                        </p>
-                        <div className="mt-2 flex items-center justify-between">
-                          <span className="text-sm font-medium text-gray-900">
-                            ${service.price.toFixed(2)}
-                          </span>
-                          <span className="text-sm text-gray-500">
-                            {service.duration_minutes} min
-                          </span>
-                        </div>
-                      </div>
-                    </div>
-                    <div className="ml-4 flex flex-col space-y-1">
-                      <button
-                        className="text-xs text-indigo-600"
-                        onClick={() => setEditingService(service)}
-                      >
-                        Edit
-                      </button>
-                      <button
-                        className="text-xs text-red-600"
-                        onClick={() => handleDeleteService(service.id)}
-                      >
-                        Delete
-                      </button>
-                      <div className="flex space-x-1">
-                        <button
-                          className="text-xs"
-                          onClick={() => moveService(service.id, "up")}
-                          disabled={idx === 0}
-                        >
-                          ↑
-                        </button>
-                        <button
-                          className="text-xs"
-                          onClick={() => moveService(service.id, "down")}
-                          disabled={idx === services.length - 1}
-                        >
-                          ↓
-                        </button>
-                      </div>
-                    </div>
-                  </div>
-                ))}
-              </div>
-            </div>
-          )}
-        </div>
-      </div>
-=======
-          )}
-        </section>
-
-        {/* Recent Bookings */}
-        <section className="mt-8">
-          <h2 className="text-lg font-medium">Recent Bookings</h2>
-          <div className="overflow-auto mt-4">
-            <table className="min-w-full divide-y divide-gray-200">
-              <thead className="bg-gray-50">
-                <tr>
-                  <th className="px-4 py-2 text-left text-sm font-semibold">Client</th>
-                  <th className="px-4 py-2 text-left text-sm font-semibold">Service</th>
-                  <th className="px-4 py-2 text-left text-sm font-semibold">Date</th>
-                  <th className="px-4 py-2 text-left text-sm font-semibold">Status</th>
-                  <th className="px-4 py-2 text-left text-sm font-semibold">Amount</th>
-                </tr>
-              </thead>
-              <tbody className="bg-white divide-y divide-gray-200">
-                {bookings.map((b) => (
-                  <tr key={b.id}>
-                    <td className="px-4 py-2 text-sm flex items-center">
-                      <div className="h-8 w-8 rounded-full bg-indigo-100 flex items-center justify-center mr-2">
-                        {b.client.first_name.charAt(0)}
-                      </div>
-                      <span>{`${b.client.first_name} ${b.client.last_name}`}</span>
-                    </td>
-                    <td className="px-4 py-2 text-sm text-gray-500">{b.service.title}</td>
-                    <td className="px-4 py-2 text-sm text-gray-500">{format(new Date(b.start_time), 'MMM d, yyyy h:mm a')}</td>
-                    <td className="px-4 py-2 text-sm">
-                      <span className={`inline-flex px-2 py-0.5 text-xs font-semibold rounded-full ${
-                        b.status === 'completed' ? 'bg-green-100 text-green-800' :
-                        b.status === 'cancelled'  ? 'bg-red-100 text-red-800'   :
-                        b.status === 'confirmed'  ? 'bg-blue-100 text-blue-800' : 'bg-yellow-100 text-yellow-800'
-                      }`}>{b.status}</span>
-                    </td>
-                    <td className="px-4 py-2 text-sm text-gray-500">${b.total_price.toFixed(2)}</td>
-                  </tr>
-                ))}
-              </tbody>
-            </table>
-          </div>
-        </section>
-      </div>
-
-      {/* Service Modals */}
->>>>>>> ebe4198a
-      <AddServiceModal
-        isOpen={isAddServiceModalOpen}
-        onClose={() => setIsAddServiceModalOpen(false)}
-        onServiceAdded={handleServiceAdded}
-      />
-      {editingService && (
-        <EditServiceModal
-          isOpen={!!editingService}
-          service={editingService}
-          onClose={() => setEditingService(null)}
-          onServiceUpdated={handleServiceUpdated}
-        />
-      )}
-<<<<<<< HEAD
-    </MainLayout>
-  );
-}
-=======
-    </MainLayout>
->>>>>>> ebe4198a
+                        user