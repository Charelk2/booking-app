// src/components/ui/LocationInput.tsx
"use client";

import React, {
  useState,
  useEffect,
  useRef,
  KeyboardEvent,
  forwardRef,
  useImperativeHandle,
} from "react";
import { MapPinIcon } from "@heroicons/react/24/outline";
import clsx from "clsx";
import { loadPlaces } from "@/lib/loadPlaces";

// Define the type alias for Google's PlaceResult here for local clarity
// This ensures compatibility with the `google.maps.places.PlaceResult` type
// provided by @types/google.maps.
export type PlaceResult = google.maps.places.PlaceResult;

interface LocationInputProps {
  value: string;
  onValueChange: (value: string) => void;
  onPlaceSelect: (place: PlaceResult) => void;
  placeholder?: string;
  className?: string; // For the outer div container
  inputClassName?: string; // For the input element itself
  onPredictionsChange?: (
    predictions: google.maps.places.AutocompletePrediction[],
  ) => void;
  showDropdown?: boolean;
}

// Use forwardRef to allow parent components to pass a ref to the internal input element
export const AUTOCOMPLETE_LISTBOX_ID = 'autocomplete-options';

const LocationInput = forwardRef<HTMLInputElement, LocationInputProps>(
  (
    {
      value,
      onValueChange,
      onPlaceSelect,
      placeholder = "Search location",
      className,
      inputClassName,
      onPredictionsChange,
      showDropdown = true,
    },
    ref,
  ) => {
<<<<<<< HEAD
    const [predictions, setPredictions] =
      useState<google.maps.places.AutocompletePrediction[]>([]);
=======
    const [predictions, setPredictions] = useState<
      google.maps.places.AutocompletePrediction[]
    >([]);
>>>>>>> fa52a4c7
    const [isDropdownVisible, setDropdownVisible] = useState(false);
    const [userLocation, setUserLocation] =
      useState<google.maps.LatLngLiteral | null>(null);
    const [highlightedIndex, setHighlightedIndex] = useState<number>(-1);
    const [isPlacesReady, setIsPlacesReady] = useState(false);
    const [liveMessage, setLiveMessage] = useState('');
    const containerRef = useRef<HTMLDivElement>(null); // For detecting outside clicks for the entire component
    const inputInternalRef = useRef<HTMLInputElement>(null); // Internal ref for the input element

    // Expose the internal input ref's direct DOM element methods (like .focus()) to the outside world
    useImperativeHandle(
      ref,
      () => inputInternalRef.current as HTMLInputElement,
      [],
    );

<<<<<<< HEAD
    const listboxId = AUTOCOMPLETE_LISTBOX_ID;
=======
    const listboxId = "autocomplete-options";
>>>>>>> fa52a4c7

    const googleMapsApiKey = process.env.NEXT_PUBLIC_GOOGLE_MAPS_API_KEY;

    if (!googleMapsApiKey) {
      console.error(
        "NEXT_PUBLIC_GOOGLE_MAPS_API_KEY is not set. Location autocomplete will be disabled.",
      );
    }

    const placesServiceRef = useRef<google.maps.places.PlacesService | null>(
      null,
    );
    const autocompleteServiceRef =
      useRef<google.maps.places.AutocompleteService | null>(null);
    const sessionTokenRef =
      useRef<google.maps.places.AutocompleteSessionToken | null>(null);

    // Load Google Places API once and initialise services
    useEffect(() => {
      let mounted = true;
      (async () => {
        const places = await loadPlaces();
        if (!mounted || !places) return;
        autocompleteServiceRef.current = new places.AutocompleteService();
        placesServiceRef.current = new places.PlacesService(
          document.createElement("div"),
        );
        sessionTokenRef.current = new places.AutocompleteSessionToken();
        setIsPlacesReady(true);
      })();
      return () => {
        mounted = false;
      };
    }, []);

    // 🌍 Get user's current location once
    useEffect(() => {
      if (typeof window !== "undefined" && navigator.geolocation) {
        navigator.geolocation.getCurrentPosition(
          (position) => {
            setUserLocation({
              lat: position.coords.latitude,
              lng: position.coords.longitude,
            });
            console.log("User location obtained:", {
              lat: position.coords.latitude,
              lng: position.coords.longitude,
            });
          },
          (error) => {
            console.warn("Geolocation error:", error);
          },
        );
      }
    }, []);

    // Clear predictions when input is emptied
    useEffect(() => {
      if (value.trim().length === 0) {
        setPredictions([]);
        setDropdownVisible(false);
        setHighlightedIndex(-1);
        onPredictionsChange?.([]);
      }
    }, [value, onPredictionsChange]);

    // 🎯 Trigger new predictions from user input (debounced)
    useEffect(() => {
      if (value.trim().length === 0 || !isPlacesReady) return;
      const handler = setTimeout(() => {
        autocompleteServiceRef.current?.getPlacePredictions(
          {
            input: value,
            componentRestrictions: { country: ["za"] },
            ...(userLocation && {
              location: new google.maps.LatLng(
                userLocation.lat,
                userLocation.lng,
              ),
              radius: 30000, // 30km radius
            }),
            sessionToken: sessionTokenRef.current || undefined,
          },
          (results) => {
            const preds = results || [];
            setPredictions(preds);
            onPredictionsChange?.(preds);
            setDropdownVisible(preds.length > 0);
            if (preds.length > 0) setHighlightedIndex(-1);
          },
        );
      }, 300);
      return () => clearTimeout(handler);
    }, [value, userLocation, isPlacesReady, onPredictionsChange]);

    // 🖱 Close dropdown on outside click
    useEffect(() => {
      const handleClickOutside = (event: MouseEvent | TouchEvent) => {
        if (
          containerRef.current &&
          !containerRef.current.contains(event.target as Node)
        ) {
          setDropdownVisible(false);
          setHighlightedIndex(-1);
        }
      };
      document.addEventListener("mousedown", handleClickOutside);
      document.addEventListener("touchstart", handleClickOutside);
      return () => {
        document.removeEventListener("mousedown", handleClickOutside);
        document.removeEventListener("touchstart", handleClickOutside);
      };
    }, []);

    // 📝 Handle input change
    const handleInputChange = (e: React.ChangeEvent<HTMLInputElement>) => {
      onValueChange(e.target.value);
      setDropdownVisible(true);
      setHighlightedIndex(-1);
    };

    // ⌨️ Handle keyboard selection for accessibility
    const handleKeyDown = (e: KeyboardEvent<HTMLInputElement>) => {
      if (!isDropdownVisible || predictions.length === 0) return;

      if (e.key === "ArrowDown") {
        e.preventDefault();
        setHighlightedIndex((prev) => (prev + 1) % predictions.length);
      } else if (e.key === "ArrowUp") {
        e.preventDefault();
        setHighlightedIndex(
          (prev) => (prev - 1 + predictions.length) % predictions.length,
        );
      } else if (e.key === "Enter") {
        e.preventDefault();
        if (highlightedIndex >= 0 && predictions[highlightedIndex]) {
          handleSelect(predictions[highlightedIndex]);
        } else if (value.trim().length > 0 && predictions.length > 0) {
          handleSelect(predictions[0]);
        } else if (value.trim().length > 0) {
          onPlaceSelect({
            name: value.trim(),
            formatted_address: value.trim(),
          } as PlaceResult);
          setDropdownVisible(false);
          setPredictions([]);
        }
      } else if (e.key === "Escape") {
        setDropdownVisible(false);
        inputInternalRef.current?.blur();
        onValueChange("");
      }
    };

    // ✅ Handle selecting a place (from click or keyboard Enter)
    const handleSelect = (
      prediction: google.maps.places.AutocompletePrediction,
    ) => {
      setPredictions([]);
      setDropdownVisible(false);

      const service = placesServiceRef.current;
      if (!service) {
        console.error(
          "Google Places Service not available. Check API key and script loading.",
        );
        onPlaceSelect({
          name: prediction.description,
          formatted_address: prediction.description,
        } as PlaceResult);
        onValueChange(prediction.description);
        return;
      }

      if (prediction.place_id) {
        service.getDetails(
          {
            placeId: prediction.place_id,
            fields: ["name", "formatted_address", "geometry"],
          },
          (
            placeDetails: google.maps.places.PlaceResult | null,
            status: google.maps.places.PlacesServiceStatus,
          ) => {
            if (
              status === google.maps.places.PlacesServiceStatus.OK &&
              placeDetails
            ) {
              onPlaceSelect(placeDetails as PlaceResult);
              onValueChange(
                placeDetails.formatted_address ||
                  placeDetails.name ||
                  prediction.description,
<<<<<<< HEAD
              );
              setLiveMessage(
                `Location selected: ${
                  placeDetails.formatted_address ||
                  placeDetails.name ||
                  prediction.description
                }`,
=======
>>>>>>> fa52a4c7
              );
            } else {
              console.error("PlacesService.getDetails failed:", status);
              onPlaceSelect({
                name: prediction.description,
                formatted_address: prediction.description,
              } as PlaceResult);
              onValueChange(prediction.description);
              setLiveMessage(`Location selected: ${prediction.description}`);
            }
          },
        );
      } else {
        onPlaceSelect({
          name: prediction.description,
          formatted_address: prediction.description,
        } as PlaceResult);
        onValueChange(prediction.description);
        setLiveMessage(`Location selected: ${prediction.description}`);
      }
    };

    return (
      <div ref={containerRef} className={clsx("relative w-full", className)}>
        <input
          ref={inputInternalRef}
          type="text"
          value={value}
          onChange={handleInputChange}
          onKeyDown={handleKeyDown}
          onFocus={() => {
            if (predictions.length > 0 || value.length > 0) {
              setDropdownVisible(true);
            }
          }}
          placeholder={placeholder}
          className={clsx(
            "w-full bg-transparent text-sm text-gray-700 placeholder-gray-400 focus:outline-none",
            inputClassName,
          )}
          role="combobox"
          aria-expanded={isDropdownVisible}
          aria-controls={listboxId}
          aria-autocomplete="list"
          aria-activedescendant={
            highlightedIndex >= 0 && predictions[highlightedIndex]
              ? predictions[highlightedIndex].place_id ||
                `prediction-${highlightedIndex}`
              : undefined
          }
        />

        {showDropdown && isDropdownVisible && predictions.length > 0 && (
          <div
            id={listboxId}
            role="listbox"
            className="pac-container scrollbar-thin absolute left-0 top-full z-50 mt-2 max-h-60 w-full overflow-auto rounded-xl bg-white p-2 shadow-xl"
          >
            {predictions.map((prediction, index) => {
              const isActive = index === highlightedIndex;
              const placeName = prediction.structured_formatting.main_text;
              const placeDetails =
                prediction.structured_formatting.secondary_text;

              return (
                <div
                  key={
                    prediction.place_id || `${prediction.description}-${index}`
                  }
                  id={prediction.place_id || `prediction-${index}`}
                  role="option"
                  aria-selected={isActive}
                  onMouseDown={() => handleSelect(prediction)}
                  className={clsx(
                    "flex min-h-[44px] cursor-pointer items-center px-4 py-2 text-sm",
                    isActive ? "bg-gray-100" : "hover:bg-gray-50",
                  )}
                  data-testid="location-option"
                >
                  <MapPinIcon className="mr-3 h-5 w-5 shrink-0 text-gray-400" />
                  <div>
                    <span className="font-medium text-gray-800">
                      {placeName}
                    </span>
                    {placeDetails && (
                      <span className="ml-2 text-gray-500">{placeDetails}</span>
                    )}
                  </div>
                </div>
              );
            })}
          </div>
        )}
        {liveMessage && (
          <div aria-live="polite" className="sr-only">
            {liveMessage}
          </div>
        )}
      </div>
    );
  },
);

LocationInput.displayName = "LocationInput";
export default LocationInput;<|MERGE_RESOLUTION|>--- conflicted
+++ resolved
@@ -48,14 +48,10 @@
     },
     ref,
   ) => {
-<<<<<<< HEAD
+
     const [predictions, setPredictions] =
       useState<google.maps.places.AutocompletePrediction[]>([]);
-=======
-    const [predictions, setPredictions] = useState<
-      google.maps.places.AutocompletePrediction[]
-    >([]);
->>>>>>> fa52a4c7
+
     const [isDropdownVisible, setDropdownVisible] = useState(false);
     const [userLocation, setUserLocation] =
       useState<google.maps.LatLngLiteral | null>(null);
@@ -72,11 +68,8 @@
       [],
     );
 
-<<<<<<< HEAD
     const listboxId = AUTOCOMPLETE_LISTBOX_ID;
-=======
-    const listboxId = "autocomplete-options";
->>>>>>> fa52a4c7
+
 
     const googleMapsApiKey = process.env.NEXT_PUBLIC_GOOGLE_MAPS_API_KEY;
 
@@ -270,7 +263,7 @@
                 placeDetails.formatted_address ||
                   placeDetails.name ||
                   prediction.description,
-<<<<<<< HEAD
+
               );
               setLiveMessage(
                 `Location selected: ${
@@ -278,8 +271,7 @@
                   placeDetails.name ||
                   prediction.description
                 }`,
-=======
->>>>>>> fa52a4c7
+
               );
             } else {
               console.error("PlacesService.getDetails failed:", status);
