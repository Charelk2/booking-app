'use client';

import React, { useEffect, useState, useRef, Fragment, useCallback } from 'react';
import { Dialog, Transition } from '@headlessui/react';
import { AnimatePresence, motion } from 'framer-motion';
import { useRouter } from 'next/navigation';
import * as yup from 'yup';

import { useBooking } from '@/contexts/BookingContext';
import { useAuth } from '@/contexts/AuthContext';
import useIsMobile from '@/hooks/useIsMobile';
import useBookingForm from '@/hooks/useBookingForm';
import {
  getArtistAvailability,
  createBookingRequest,
  updateBookingRequest,
  postMessageToBookingRequest,
  getArtist,
  getService,
  calculateQuote,
  parseBookingText,
} from '@/lib/api';
import { geocodeAddress } from '@/lib/geo';
import { calculateTravelMode, getDrivingMetrics } from '@/lib/travel';

import { BookingRequestCreate } from '@/types';
import Stepper from '../ui/Stepper';
import toast from '../ui/Toast';

// --- Step Components ---
import EventTypeStep from './steps/EventTypeStep';
import EventDescriptionStep from './steps/EventDescriptionStep';
import DateTimeStep from './steps/DateTimeStep';
import LocationStep from './steps/LocationStep';
import GuestsStep from './steps/GuestsStep';
import VenueStep from './steps/VenueStep';
import SoundStep from './steps/SoundStep';
import NotesStep from './steps/NotesStep';
import ReviewStep from './steps/ReviewStep'; // Ensure this is the modified one

// --- EventDetails Type & Schema ---
type EventDetails = {
  eventType?: string;
  eventDescription?: string;
  date?: Date;
  time?: string;
  location?: string;
  guests?: string;
  venueType?: 'indoor' | 'outdoor' | 'hybrid';
  sound?: 'yes' | 'no';
  notes?: string;
  attachment_url?: string;
};

const schema = yup.object<EventDetails>().shape({
  eventType: yup.string().required('Event type is required.'),
  eventDescription: yup.string().required('Event description is required.').min(5, 'Description must be at least 5 characters.'),
  date: yup.date().required('Date is required.').min(new Date(), 'Date cannot be in the past.'),
  time: yup.string().optional(),
  location: yup.string().required('Location is required.'),
  guests: yup.string().required('Number of guests is required.').matches(/^\d+$/, 'Guests must be a number.'),
  venueType: yup
    .mixed<'indoor' | 'outdoor' | 'hybrid'>()
    .oneOf(['indoor', 'outdoor', 'hybrid'], 'Venue type is required.')
    .required(),
  sound: yup.string().oneOf(['yes', 'no'], 'Sound equipment preference is required.').required(),
  notes: yup.string().optional(),
  attachment_url: yup.string().optional(),
});

// --- Wizard Steps & Instructions ---
const steps = [
  'Date & Time',
  'Event Type',
  'Event Details',
  'Location',
  'Guests',
  'Venue Type',
  'Sound',
  'Notes',
  'Review',
];


// --- Animation Variants ---
const stepVariants = {
  initial: { opacity: 0, x: 50 },
  animate: { opacity: 1, x: 0 },
  exit: { opacity: 0, x: -50 },
  transition: { duration: 0.3, ease: [0.42, 0, 0.58, 1] as const },
};

// --- BookingWizard Props ---
interface BookingWizardProps {
  artistId: number;
  serviceId?: number; // Optional serviceId passed as a prop
  isOpen: boolean;
  onClose: () => void;
}

// --- Main BookingWizard Component ---
export default function BookingWizard({ artistId, serviceId, isOpen, onClose }: BookingWizardProps) {
  const router = useRouter();
  const {
    step,
    setStep,
    details,
    setDetails,
    requestId,
    setRequestId,
    setServiceId: setServiceIdInContext,
    travelResult,
    setTravelResult,
    loadSavedProgress,
  } = useBooking();
  const { user } = useAuth();

  // --- Component States ---
  const [unavailable, setUnavailable] = useState<string[]>([]);
  const [artistLocation, setArtistLocation] = useState<string | null>(null);
  const [warning, setWarning] = useState<string | null>(null);
  const [submitting, setSubmitting] = useState(false);
  const [maxStepCompleted, setMaxStepCompleted] = useState(0);
  const [validationError, setValidationError] = useState<string | null>(null);
  const [reviewDataError, setReviewDataError] = useState<string | null>(null);
  const [isLoadingReviewData, setIsLoadingReviewData] = useState(false);
  const [calculatedPrice, setCalculatedPrice] = useState<number | null>(null);
  const [baseServicePrice, setBaseServicePrice] = useState<number>(0); // New state for base service price
  const [aiText, setAiText] = useState('');
  const [parsedDetails, setParsedDetails] = useState<Partial<EventDetails> | null>(null);
  const [listening, setListening] = useState(false);
  const recognitionRef = useRef<SpeechRecognition | null>(null);

  const isMobile = useIsMobile();
  const hasLoaded = useRef(false);

  const startListening = () => {
    const SR = (window as any).SpeechRecognition || (window as any).webkitSpeechRecognition;
    if (!SR) {
      toast.error('Voice input not supported');
      return;
    }
    const rec: SpeechRecognition = new SR();
    recognitionRef.current = rec;
    rec.onresult = (e: SpeechRecognitionEvent) => {
      const txt = e.results[0][0].transcript;
      setAiText((prev) => `${prev} ${txt}`.trim());
    };
    rec.onend = () => setListening(false);
    rec.start();
    setListening(true);
  };

  const stopListening = () => {
    recognitionRef.current?.stop();
  };

  const handleParse = async () => {
    if (!aiText.trim()) return;
    try {
      const res = await parseBookingText(aiText);
<<<<<<< HEAD
      const { event_type, ...rest } = res.data;
      setParsedDetails({ ...rest, eventType: event_type });
=======
      setParsedDetails(res.data);
>>>>>>> d7396a4e
    } catch (err) {
      toast.error((err as Error).message);
    }
  };

  const applyParsed = () => {
    if (parsedDetails?.date) setValue('date', new Date(parsedDetails.date));
    if (parsedDetails?.location) setValue('location', parsedDetails.location);
    if (parsedDetails?.guests !== undefined) setValue('guests', String(parsedDetails.guests));
<<<<<<< HEAD
    if (parsedDetails?.eventType) setValue('eventType', parsedDetails.eventType);
=======
>>>>>>> d7396a4e
    setParsedDetails(null);
  };

  // --- Form Hook (React Hook Form + Yup) ---
  const {
    control,
    trigger,
    handleSubmit,
    setValue,
    errors, // Directly destructure errors, assuming useBookingForm returns it at top level
  } = useBookingForm(schema, details, setDetails);

  // --- Effects ---

  // Effect to manage step completion and focus heading on step change
  useEffect(() => {
    setMaxStepCompleted((prev) => Math.max(prev, step));
    setValidationError(null);
  }, [step]);

  // Effect to fetch artist availability and base location from API
  useEffect(() => {
    if (!artistId) return;
    const fetchArtistData = async () => {
      try {
        const [availabilityRes, artistRes] = await Promise.all([
          getArtistAvailability(artistId),
          getArtist(artistId),
        ]);
        setUnavailable(availabilityRes.data.unavailable_dates);
        setArtistLocation(artistRes.data.location || null);
      } catch (err) {
        console.error('Failed to fetch artist data:', err);
      }
    };
    void fetchArtistData();
  }, [artistId]);

  // Effect to prompt to restore saved progress only when the wizard first opens
  useEffect(() => {
    if (!isOpen || hasLoaded.current) return;
    loadSavedProgress();
    hasLoaded.current = true;
  }, [isOpen, loadSavedProgress]);

  // Effect to set serviceId in the booking context if provided as a prop
  useEffect(() => {
    if (serviceId) setServiceIdInContext(serviceId);
  }, [serviceId, setServiceIdInContext]);

  // Effect to calculate review data (price and travel mode) dynamically
  const calculateReviewData = useCallback(async () => {
    if (!serviceId || !artistLocation || !details.location) {
      setIsLoadingReviewData(false);
      setReviewDataError("Missing booking details (Service ID, Artist Location, or Event Location) to calculate estimates.");
      setCalculatedPrice(null);
      setTravelResult(null);
      return;
    }

    setIsLoadingReviewData(true);
    setReviewDataError(null);

    try {
      const [svcRes, artistPos, eventPos] = await Promise.all([
        getService(serviceId),
        geocodeAddress(artistLocation),
        geocodeAddress(details.location),
      ]);

      if (!artistPos) {
        throw new Error(`Could not find geographic coordinates for artist's base location: "${artistLocation}".`);
      }
      if (!eventPos) {
        throw new Error(`Could not find geographic coordinates for event location: "${details.location}".`);
      }

      const basePrice = Number(svcRes.data.price);
      setBaseServicePrice(basePrice); // Set the base service price

      const travelRate = svcRes.data.travel_rate || 2.5;
      const numTravelMembers = svcRes.data.travel_members || 1;

      const metrics = await getDrivingMetrics(artistLocation, details.location);
      if (!metrics.distanceKm) {
        console.error('Unable to fetch driving metrics during review calculation');
        throw new Error('Could not fetch driving metrics');
      }
      const directDistanceKm = metrics.distanceKm;
      const drivingEstimateCost = directDistanceKm * travelRate * 2;

      const quoteResponse = await calculateQuote({
        base_fee: basePrice, // Use the fetched base price
        distance_km: directDistanceKm,
      });
      setCalculatedPrice(Number(quoteResponse.data.total));

      const travelModeResult = await calculateTravelMode({
        artistLocation: artistLocation,
        eventLocation: details.location,
        numTravellers: numTravelMembers,
        drivingEstimate: drivingEstimateCost,
        travelRate,
        travelDate: details.date,
      });
      setTravelResult(travelModeResult);

    } catch (err) {
      console.error('Failed to calculate booking estimates:', err);
      setReviewDataError('Failed to calculate booking estimates. Please ensure location details are accurate and try again.');
      setCalculatedPrice(null);
      setTravelResult(null);
    } finally {
      setIsLoadingReviewData(false);
    }
  }, [serviceId, artistLocation, details.location, details.date, setTravelResult]);

  // Trigger the calculation when at or beyond the Guests step
  useEffect(() => {
    if (step >= 4) { // Assuming Guests step is index 4
      void calculateReviewData();
    }
  }, [step, calculateReviewData]);

  // --- Navigation & Submission Handlers ---

  // Handles 'Enter' key press for navigation/submission
  const handleKeyDown = (e: React.KeyboardEvent<HTMLFormElement>) => {
    if (e.key !== 'Enter' || e.shiftKey || isMobile) return;
    e.preventDefault();
    if (step < steps.length - 1) {
      void next();
    } else {
      // For the review step, the submit is handled by the ReviewStep component's internal button
      // No action needed here for Enter key on the final step
    }
  };

  // Navigates to the next step after validation
  const next = async () => {
    const stepFields: (keyof EventDetails)[][] = [
      ['date'],
      ['eventType'],
      ['eventDescription'],
      ['location'],
      ['guests'],
      ['venueType'],
      ['sound'],
      [],
      [], // Review step has no fields to validate for "next"
    ];
    const fieldsToValidate = stepFields[step] as (keyof EventDetails)[];

    const valid = fieldsToValidate.length > 0 ? await trigger(fieldsToValidate) : true;

    if (valid) {
      const newStep = step + 1;
      setStep(newStep);
      setMaxStepCompleted(Math.max(maxStepCompleted, newStep));
      setValidationError(null);
    } else {
      setValidationError('Please fix the errors above to continue.');
    }
  };

  // Navigates to the previous step
  const prev = () => {
    setStep(step - 1);
    setValidationError(null);
  };

  // Handles saving the booking request as a draft
  const saveDraft = handleSubmit(async (vals: EventDetails) => {
    const payload: BookingRequestCreate = {
      artist_id: artistId,
      service_id: serviceId,
      proposed_datetime_1: vals.date?.toISOString(),
      message: vals.notes,
      attachment_url: vals.attachment_url,
      status: 'draft',
      travel_mode: travelResult?.mode,
      travel_cost: travelResult?.totalCost,
      travel_breakdown: travelResult?.breakdown,
    };
    try {
      if (requestId) {
        await updateBookingRequest(requestId, payload);
      } else {
        const res = await createBookingRequest(payload);
        setRequestId(res.data.id);
      }
      toast.success('Draft saved successfully!');
    } catch (e) {
      console.error('Save Draft Error:', e);
      setValidationError('Failed to save draft. Please try again.');
    }
  });

  // Handles final submission of the booking request
  const submitRequest = handleSubmit(async (vals: EventDetails) => {
    if (!user) {
      const wantsLogin = window.confirm(
        'You need an account to submit a booking request. Press OK to sign in or Cancel to sign up.'
      );
      router.push(wantsLogin ? '/login' : '/register');
      return;
    }
    if (isLoadingReviewData || reviewDataError || calculatedPrice === null || travelResult === null) {
      setValidationError('Review data is not ready. Please wait or check for errors before submitting.');
      return;
    }

    setSubmitting(true);
    const payload: BookingRequestCreate = {
      artist_id: artistId,
      service_id: serviceId,
      proposed_datetime_1: vals.date?.toISOString(),
      message: vals.notes,
      attachment_url: vals.attachment_url,
      status: 'pending_quote',
      travel_mode: travelResult.mode,
      travel_cost: travelResult.totalCost,
      travel_breakdown: travelResult.breakdown,
    };

    try {
      const res = requestId
        ? await updateBookingRequest(requestId, payload)
        : await createBookingRequest(payload);

      const id = requestId || res?.data?.id;
      if (!id) throw new Error('Missing booking request ID after creation/update.');

      await postMessageToBookingRequest(id, {
        content: `Booking details:\nEvent Type: ${vals.eventType || 'N/A'}\nDescription: ${vals.eventDescription || 'N/A'}\nDate: ${vals.date?.toLocaleDateString() || 'N/A'}\nLocation: ${vals.location || 'N/A'}\nGuests: ${vals.guests || 'N/A'}\nVenue: ${vals.venueType || 'N/A'}\nSound: ${vals.sound || 'N/A'}\nNotes: ${vals.notes || 'N/A'}`,
        message_type: 'system',
      });

      toast.success('Your booking request has been submitted successfully!');
      router.push(`/booking-requests/${id}`);
      // No resetBooking() or onClose() here, as router.push handles navigation
    } catch (e) {
      console.error('Submit Request Error:', e);
      setValidationError('Failed to submit booking request. Please try again.');
    } finally {
      setSubmitting(false);
    }
  });

  // --- Render Step Logic ---
  const renderStep = () => {
    switch (step) {
      case 0: return <DateTimeStep control={control} unavailable={unavailable} />;
      case 1: return <EventTypeStep control={control} />;
      case 2: return <EventDescriptionStep control={control} />;
      case 3: return (
        <LocationStep
          control={control}
          artistLocation={artistLocation}
          setWarning={setWarning}
        />
      );
      case 4: return <GuestsStep control={control} />;
      case 5: return <VenueStep control={control} />;
      case 6: return <SoundStep control={control} />;
      case 7: return <NotesStep control={control} setValue={setValue} />;
      case 8: return (
        <ReviewStep
          step={step}
          steps={steps}
          onBack={prev}
          onSaveDraft={saveDraft}
          onNext={submitRequest}
          submitting={submitting}
          isLoadingReviewData={isLoadingReviewData}
          reviewDataError={reviewDataError}
          calculatedPrice={calculatedPrice}
          travelResult={travelResult}
          submitLabel="Submit Request"
          baseServicePrice={baseServicePrice}
        />
      );
      default: return null;
    }
  };

  if (!isOpen) return null;

  return (
    <Transition show={isOpen} as={Fragment}>
      <Dialog as="div" className="fixed inset-0 z-50" onClose={onClose}>
        <Transition.Child
          as={Fragment}
          enter="ease-out duration-300" enterFrom="opacity-0" enterTo="opacity-100"
          leave="ease-in duration-200" leaveFrom="opacity-100" leaveTo="opacity-0"
        >
          <Dialog.Overlay className="fixed inset-0 bg-gray-500/75 z-40" />
        </Transition.Child>

        <div className="fixed inset-0 flex items-center justify-center p-4 z-50">
          <Transition.Child
            as={Fragment}
            enter="ease-out duration-300" enterFrom="opacity-0 scale-95" enterTo="opacity-100 scale-100"
            leave="ease-in duration-200" leaveFrom="opacity-100 scale-100" leaveTo="opacity-0 scale-95"
          >
            <Dialog.Panel className="pointer-events-auto w-full max-w-6xl max-h-[90vh] rounded-2xl shadow-2xl bg-white flex flex-col overflow-hidden">
              <Stepper
                steps={steps}
                currentStep={step}
                maxStepCompleted={maxStepCompleted}
                onStepClick={setStep}
                ariaLabel="Booking progress"
                orientation="horizontal"
                className="px-6 py-4 border-b border-gray-100"
                noCircles
              />

              <form
                onSubmit={(e) => {
                  e.preventDefault();
                  // Prevent default form submission on Enter key press if not mobile
                  // The submit logic for the final step is now handled by ReviewStep's internal button
                }}
                onKeyDown={handleKeyDown}
                className="flex-1 overflow-y-scroll p-6 space-y-6"
              >
                <div className="mb-4">
                  <label htmlFor="ai-text" className="block font-medium">
                    Describe your event
                  </label>
                  <textarea
                    id="ai-text"
                    value={aiText}
                    onChange={(e) => setAiText(e.target.value)}
                    className="w-full border rounded p-2"
                    rows={2}
                  />
                  <div className="flex gap-2 mt-2">
                    <button
                      type="button"
                      onClick={handleParse}
                      className="bg-blue-600 text-white px-3 py-1 rounded"
                    >
                      Fill with AI
                    </button>
                    <button
                      type="button"
                      onClick={listening ? stopListening : startListening}
                      className="bg-gray-200 px-3 py-1 rounded"
                    >
                      {listening ? 'Stop' : '🎤'}
                    </button>
                  </div>
                </div>
                {parsedDetails && (
                  <div className="mb-4 border p-2 rounded bg-gray-50">
                    <p className="mb-2">AI Suggestions:</p>
                    <ul className="mb-2 text-sm">
<<<<<<< HEAD
                      {parsedDetails.eventType && <li>Event Type: {parsedDetails.eventType}</li>}
=======
>>>>>>> d7396a4e
                      {parsedDetails.date && <li>Date: {parsedDetails.date}</li>}
                      {parsedDetails.location && <li>Location: {parsedDetails.location}</li>}
                      {parsedDetails.guests !== undefined && <li>Guests: {parsedDetails.guests}</li>}
                    </ul>
                    <div className="flex gap-2">
                      <button
                        type="button"
                        onClick={applyParsed}
                        className="bg-green-600 text-white px-2 py-1 rounded"
                      >
                        Apply
                      </button>
                      <button
                        type="button"
                        onClick={() => setParsedDetails(null)}
                        className="bg-gray-200 px-2 py-1 rounded"
                      >
                        Dismiss
                      </button>
                    </div>
                  </div>
                )}
                <AnimatePresence mode="wait">
                  <motion.div
                    key={step}
                    initial="initial"
                    animate="animate"
                    exit="exit"
                    variants={stepVariants}
                    transition={stepVariants.transition}
                  >
                    {renderStep()}

                    {warning && <p className="text-orange-600 text-sm mt-4">{warning}</p>}
                    {Object.keys(errors).length > 0 && (
                      <p className="text-red-600 text-sm mt-4">
                        Please fix the highlighted errors above to continue.
                      </p>
                    )}
                    {validationError && <p className="text-red-600 text-sm mt-4">{validationError}</p>}
                  </motion.div>
                </AnimatePresence>
              </form>

              {/* Navigation controls - Adjusted for ReviewStep */}
              <div className="flex-shrink-0 border-t border-gray-100 p-6 flex flex-col-reverse sm:flex-row sm:justify-between gap-2 sticky bottom-0 bg-white">
                {/* Back/Cancel Button */}
                <button
                  type="button" // Ensure it's a button, not a submit
                  onClick={step === 0 ? onClose : prev}
                  className="bg-gray-200 text-gray-700 font-bold py-2 px-4 rounded-lg hover:bg-gray-300 transition-colors duration-300 focus:outline-none focus:ring-2 focus:ring-offset-2 focus:ring-gray-400 w-32 min-h-[44px] min-w-[44px]"
                >
                  {step === 0 ? 'Cancel' : 'Back'}
                </button>

                {/* Conditional rendering for Next button (only if not on Review Step) */}
                {step < steps.length - 1 && (
                  <button
                    type="button" // Ensure it's a button, not a submit
                    onClick={next}
                    className="bg-red-600 text-white font-bold py-2 px-4 rounded-lg hover:bg-red-700 transition-colors duration-300 focus:outline-none focus:ring-2 focus:ring-offset-2 focus:ring-red-500 w-32 min-h-[44px] min-w-[44px]"
                  >
                    Next
                  </button>
                )}
                {/* The Submit Request button for the Review Step is now handled INSIDE ReviewStep.tsx */}
              </div>
            </Dialog.Panel>
          </Transition.Child>
        </div>
      </Dialog>
    </Transition>
  );
}<|MERGE_RESOLUTION|>--- conflicted
+++ resolved
@@ -159,12 +159,10 @@
     if (!aiText.trim()) return;
     try {
       const res = await parseBookingText(aiText);
-<<<<<<< HEAD
+
       const { event_type, ...rest } = res.data;
       setParsedDetails({ ...rest, eventType: event_type });
-=======
-      setParsedDetails(res.data);
->>>>>>> d7396a4e
+
     } catch (err) {
       toast.error((err as Error).message);
     }
@@ -174,10 +172,9 @@
     if (parsedDetails?.date) setValue('date', new Date(parsedDetails.date));
     if (parsedDetails?.location) setValue('location', parsedDetails.location);
     if (parsedDetails?.guests !== undefined) setValue('guests', String(parsedDetails.guests));
-<<<<<<< HEAD
+
     if (parsedDetails?.eventType) setValue('eventType', parsedDetails.eventType);
-=======
->>>>>>> d7396a4e
+
     setParsedDetails(null);
   };
 
@@ -536,10 +533,9 @@
                   <div className="mb-4 border p-2 rounded bg-gray-50">
                     <p className="mb-2">AI Suggestions:</p>
                     <ul className="mb-2 text-sm">
-<<<<<<< HEAD
+
                       {parsedDetails.eventType && <li>Event Type: {parsedDetails.eventType}</li>}
-=======
->>>>>>> d7396a4e
+
                       {parsedDetails.date && <li>Date: {parsedDetails.date}</li>}
                       {parsedDetails.location && <li>Location: {parsedDetails.location}</li>}
                       {parsedDetails.guests !== undefined && <li>Guests: {parsedDetails.guests}</li>}
