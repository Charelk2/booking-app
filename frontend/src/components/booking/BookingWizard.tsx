--- conflicted
+++ resolved
@@ -110,11 +110,9 @@
     requestId,
     setRequestId,
     setServiceId,
-<<<<<<< HEAD
+
     setTravelResult,
-=======
-    travelResult,
->>>>>>> 897d2b9c
+
     resetBooking,
     loadSavedProgress,
   } = useBooking();
