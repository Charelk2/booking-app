--- conflicted
+++ resolved
@@ -18,7 +18,7 @@
 // @ts-expect-error jsdom does not implement WebSocket
 global.WebSocket = StubSocket;
 
-describe('MessageThread scroll button', () => {
+describe('MessageThread component', () => {
   let container: HTMLDivElement;
   let root: ReturnType<typeof createRoot>;
 
@@ -39,26 +39,26 @@
     container.remove();
   });
 
-  it('shows button when scrolled away from bottom', async () => {
+  it('shows scroll-to-latest button when scrolled away from bottom', async () => {
     await act(async () => {
-      root.render(React.createElement(MessageThread, { bookingRequestId: 1 }));
+      root.render(<MessageThread bookingRequestId={1} />);
     });
     const scrollContainer = container.querySelector('.overflow-y-auto') as HTMLElement;
+
+    // Simulate a scrollable container
     Object.defineProperty(scrollContainer, 'scrollHeight', { value: 200, configurable: true });
     Object.defineProperty(scrollContainer, 'clientHeight', { value: 100, configurable: true });
     scrollContainer.scrollTop = 0;
+
     act(() => {
       scrollContainer.dispatchEvent(new Event('scroll'));
     });
+
     const button = container.querySelector('button[aria-label="Scroll to latest message"]');
     expect(button).not.toBeNull();
   });
 
-<<<<<<< HEAD
   it('highlights unread messages', async () => {
-=======
-  it('filters out short messages', async () => {
->>>>>>> 496ae1b0
     (api.getMessagesForBookingRequest as jest.Mock).mockResolvedValue({
       data: [
         {
@@ -66,7 +66,6 @@
           booking_request_id: 1,
           sender_id: 2,
           sender_type: 'artist',
-<<<<<<< HEAD
           content: 'Hello',
           message_type: 'text',
           timestamp: new Date().toISOString(),
@@ -74,14 +73,25 @@
         },
       ],
     });
+
     await act(async () => {
-      root.render(React.createElement(MessageThread, { bookingRequestId: 1 }));
+      root.render(<MessageThread bookingRequestId={1} />);
     });
-    const row = container.querySelector('.bg-purple-50');
-    const name = container.querySelector('span.font-semibold');
-    expect(row).not.toBeNull();
-    expect(name?.textContent).toBe('Artist');
-=======
+
+    const highlightedRow = container.querySelector('.bg-purple-50');
+    const senderName = container.querySelector('span.font-semibold');
+    expect(highlightedRow).not.toBeNull();
+    expect(senderName?.textContent).toBe('Artist');
+  });
+
+  it('filters out short messages', async () => {
+    (api.getMessagesForBookingRequest as jest.Mock).mockResolvedValue({
+      data: [
+        {
+          id: 1,
+          booking_request_id: 1,
+          sender_id: 2,
+          sender_type: 'artist',
           content: 'Hi',
           message_type: 'text',
           timestamp: '2024-01-01T00:00:00Z',
@@ -99,12 +109,11 @@
     });
 
     await act(async () => {
-      root.render(React.createElement(MessageThread, { bookingRequestId: 1 }));
+      root.render(<MessageThread bookingRequestId={1} />);
     });
 
-    const bubbles = container.querySelectorAll('.whitespace-pre-wrap');
-    expect(bubbles.length).toBe(1);
-    expect(bubbles[0].textContent).toContain('Hello there');
->>>>>>> 496ae1b0
+    const messageBubbles = container.querySelectorAll('.whitespace-pre-wrap');
+    expect(messageBubbles.length).toBe(1);
+    expect(messageBubbles[0].textContent).toContain('Hello there');
   });
 });