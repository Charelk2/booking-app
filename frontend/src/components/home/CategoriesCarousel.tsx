'use client';

import Image from 'next/image';
import Link from 'next/link';
import { useEffect, useRef, useState } from 'react';
import { ChevronLeftIcon, ChevronRightIcon } from '@heroicons/react/24/solid';
import { UI_CATEGORIES, UI_CATEGORY_TO_SERVICE } from '@/lib/categoryMap';

/**
 * Displays a horizontally scrollable list of service categories.
 * Each item shows a square image placeholder and a label below.
 * Clicking an item navigates to the artists listing with the
 * category pre-selected.
 */
export default function CategoriesCarousel() {
  const scrollRef = useRef<HTMLDivElement>(null);
  const [canScrollLeft, setCanScrollLeft] = useState(false);
  const [canScrollRight, setCanScrollRight] = useState(false);

  const updateScrollButtons = () => {
    const el = scrollRef.current;
    if (!el) return;
    setCanScrollLeft(el.scrollLeft > 0);
    setCanScrollRight(el.scrollLeft + el.clientWidth < el.scrollWidth);
  };

  useEffect(() => {
    updateScrollButtons();
    const el = scrollRef.current;
    if (!el) return;
    el.addEventListener('scroll', updateScrollButtons);
    window.addEventListener('resize', updateScrollButtons);
    return () => {
      el.removeEventListener('scroll', updateScrollButtons);
      window.removeEventListener('resize', updateScrollButtons);
    };
  }, []);

  const scrollBy = (offset: number) => {
    scrollRef.current?.scrollBy({ left: offset, behavior: 'smooth' });
  };

  return (
<<<<<<< HEAD
    <section className="mt-4" aria-labelledby="categories-heading">
      <h2 id="categories-heading" className="px-4 text-xl font-semibold">
        Services Near You
      </h2>
      <div className="relative mt-2">
        <button
          type="button"
          aria-label="Previous"
          className="absolute left-0 top-1/2 z-10 hidden -translate-y-1/2 rounded-full border bg-white p-2 shadow disabled:opacity-50 sm:block"
          disabled={!canScrollLeft}
          onClick={() => scrollBy(-200)}
        >
          <ChevronLeftIcon className="h-5 w-5" />
        </button>
        <div
          ref={scrollRef}
          data-testid="categories-scroll"
          className="flex overflow-x-auto scroll-smooth gap-4 px-4 pb-2"
        >
          {UI_CATEGORIES.map((cat) => (
            <Link
              key={cat.value}
              href={`/artists?category=${encodeURIComponent(
                UI_CATEGORY_TO_SERVICE[cat.value] || cat.value,
              )}`}
              className="flex-shrink-0 text-center"
            >
              <div className="relative h-40 w-40 overflow-hidden rounded-lg bg-gray-100">
                <Image
                  src={cat.image || '/default-avatar.svg'}
                  alt={cat.label}
                  fill
                  sizes="160px"
                  className="object-cover"
                />
              </div>
              <p className="mt-1 text-sm">{cat.label}</p>
            </Link>
          ))}
        </div>
        <button
          type="button"
          aria-label="Next"
          className="absolute right-0 top-1/2 z-10 hidden -translate-y-1/2 rounded-full border bg-white p-2 shadow disabled:opacity-50 sm:block"
          disabled={!canScrollRight}
          onClick={() => scrollBy(200)}
        >
          <ChevronRightIcon className="h-5 w-5" />
        </button>
=======
    <section className="mt-4">
      <h2 className="text-xl font-semibold px-8">Services Near You</h2>
      <div className="mt-2 flex overflow-x-auto gap-4 px-8 pb-2">
        {UI_CATEGORIES.map((cat) => (
          <Link
            key={cat.value}
            href={`/artists?category=${encodeURIComponent(
              UI_CATEGORY_TO_SERVICE[cat.value] || cat.value,
            )}`}
            className="flex-shrink-0 text-center"
          >
            <div className="relative w-30 h-30 rounded-lg overflow-hidden bg-gray-100">
              <Image
                src={cat.image || '/default-avatar.svg'}
                alt={cat.label}
                fill
                sizes="120px"
                className="object-cover"
              />
            </div>
            <p className="mt-1 text-sm">{cat.label}</p>
          </Link>
        ))}
>>>>>>> 7e217d29
      </div>
    </section>
  );
}<|MERGE_RESOLUTION|>--- conflicted
+++ resolved
@@ -41,7 +41,7 @@
   };
 
   return (
-<<<<<<< HEAD
+
     <section className="mt-4" aria-labelledby="categories-heading">
       <h2 id="categories-heading" className="px-4 text-xl font-semibold">
         Services Near You
@@ -91,31 +91,6 @@
         >
           <ChevronRightIcon className="h-5 w-5" />
         </button>
-=======
-    <section className="mt-4">
-      <h2 className="text-xl font-semibold px-8">Services Near You</h2>
-      <div className="mt-2 flex overflow-x-auto gap-4 px-8 pb-2">
-        {UI_CATEGORIES.map((cat) => (
-          <Link
-            key={cat.value}
-            href={`/artists?category=${encodeURIComponent(
-              UI_CATEGORY_TO_SERVICE[cat.value] || cat.value,
-            )}`}
-            className="flex-shrink-0 text-center"
-          >
-            <div className="relative w-30 h-30 rounded-lg overflow-hidden bg-gray-100">
-              <Image
-                src={cat.image || '/default-avatar.svg'}
-                alt={cat.label}
-                fill
-                sizes="120px"
-                className="object-cover"
-              />
-            </div>
-            <p className="mt-1 text-sm">{cat.label}</p>
-          </Link>
-        ))}
->>>>>>> 7e217d29
       </div>
     </section>
   );
