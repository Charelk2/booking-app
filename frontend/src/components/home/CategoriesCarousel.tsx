'use client';

import Image from 'next/image';
import Link from 'next/link';
import { useEffect, useRef, useState } from 'react';
import { ChevronRightIcon } from '@heroicons/react/24/solid';
import { UI_CATEGORIES, UI_CATEGORY_TO_SERVICE } from '@/lib/categoryMap';

/**
 * Displays a horizontally scrollable list of service categories.
 * Each item shows a square image placeholder and a label below.
 * Clicking an item navigates to the artists listing with the
 * category pre-selected.
 */
export default function CategoriesCarousel() {
  const scrollRef = useRef<HTMLDivElement>(null);
  const [canScrollLeft, setCanScrollLeft] = useState(false);
  const [canScrollRight, setCanScrollRight] = useState(false);

  const updateScrollButtons = () => {
    const el = scrollRef.current;
    if (!el) return;
    setCanScrollLeft(el.scrollLeft > 0);
    setCanScrollRight(el.scrollLeft + el.clientWidth < el.scrollWidth);
  };

  useEffect(() => {
    updateScrollButtons();
    const el = scrollRef.current;
    if (!el) return;
    el.addEventListener('scroll', updateScrollButtons);
    window.addEventListener('resize', updateScrollButtons);
    return () => {
      el.removeEventListener('scroll', updateScrollButtons);
      window.removeEventListener('resize', updateScrollButtons);
    };
  }, []);

  const scrollBy = (offset: number) => {
    scrollRef.current?.scrollBy({ left: offset, behavior: 'smooth' });
  };

  return (
    <section
      className="full-width mx-auto mt-4 px-4 sm:px-6 lg:px-8"
      aria-labelledby="categories-heading"
    >
      <h2 id="categories-heading" className="text-xl font-semibold">
        Services Near You
      </h2>
      <div className="relative mt-2">
        <div
          ref={scrollRef}
          data-testid="categories-scroll"
          className="flex gap-4 overflow-x-auto scroll-smooth pb-2 scrollbar-hide"
        >
          {UI_CATEGORIES.map((cat) => (
            <Link
              key={cat.value}
              href={`/artists?category=${encodeURIComponent(
                UI_CATEGORY_TO_SERVICE[cat.value] || cat.value,
              )}`}
<<<<<<< HEAD
              className="flex-shrink-0"
=======
              className="flex flex-shrink-0 items-center gap-2"
>>>>>>> a2eb2b20
            >
              <p className="text-sm whitespace-nowrap">{cat.label}</p>
              <div className="relative h-40 w-40 overflow-hidden rounded-lg bg-gray-100">
                <Image
                  src={cat.image || '/bartender.png'}
                  alt={cat.label}
                  fill
                  sizes="160px"
                  className="object-cover"
                />
                <p className="absolute bottom-2 left-2 text-sm font-medium text-white drop-shadow">
                  {cat.label}
                </p>
              </div>
            </Link>
          ))}
        </div>
        <button
          type="button"
          aria-label="Next"
          className="absolute right-0 top-1 z-10 hidden -translate-y-1 rounded-full border bg-white p-2 opacity-50 shadow disabled:opacity-50 sm:block"
          disabled={!canScrollRight}
          onClick={() => scrollBy(200)}
        >
          <ChevronRightIcon className="h-2 w-2" />
        </button>
      </div>
    </section>
  );
}<|MERGE_RESOLUTION|>--- conflicted
+++ resolved
@@ -60,11 +60,9 @@
               href={`/artists?category=${encodeURIComponent(
                 UI_CATEGORY_TO_SERVICE[cat.value] || cat.value,
               )}`}
-<<<<<<< HEAD
+
               className="flex-shrink-0"
-=======
-              className="flex flex-shrink-0 items-center gap-2"
->>>>>>> a2eb2b20
+
             >
               <p className="text-sm whitespace-nowrap">{cat.label}</p>
               <div className="relative h-40 w-40 overflow-hidden rounded-lg bg-gray-100">
