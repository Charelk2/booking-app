'use client';
import React from 'react';

interface RecentActivityProps {
<<<<<<< HEAD
  events: Record<string, unknown>[];
=======
  events: unknown[];
>>>>>>> d3cf81f4
}

export default function RecentActivity({ events }: RecentActivityProps) {
  return (
    <div className="mt-8">
      <h2 className="text-lg font-medium text-gray-900">Recent Activity</h2>
      {events.length === 0 ? (
        <div className="bg-gray-50 text-sm text-gray-500 px-4 py-4 rounded-lg mt-6">
          You have no recent activity yet.
        </div>
      ) : (
        <div className="mt-6">
          {/* TODO: render activity feed once events are available */}
        </div>
      )}
    </div>
  );
}<|MERGE_RESOLUTION|>--- conflicted
+++ resolved
@@ -1,27 +1,40 @@
 'use client';
+
 import React from 'react';
 
 interface RecentActivityProps {
-<<<<<<< HEAD
-  events: Record<string, unknown>[];
-=======
-  events: unknown[];
->>>>>>> d3cf81f4
+  events: Array<{
+    id: string | number;
+    timestamp: string;
+    description: string;
+  }>;
 }
 
 export default function RecentActivity({ events }: RecentActivityProps) {
   return (
-    <div className="mt-8">
+    <section className="mt-8">
       <h2 className="text-lg font-medium text-gray-900">Recent Activity</h2>
       {events.length === 0 ? (
-        <div className="bg-gray-50 text-sm text-gray-500 px-4 py-4 rounded-lg mt-6">
+        <div className="mt-4 rounded-lg bg-gray-50 px-4 py-6 text-center text-sm text-gray-500">
           You have no recent activity yet.
         </div>
       ) : (
-        <div className="mt-6">
-          {/* TODO: render activity feed once events are available */}
-        </div>
+        <ul className="mt-4 space-y-4">
+          {events.map((e) => (
+            <li key={e.id} className="flex items-start space-x-3">
+              <div className="flex-shrink-0">
+                <span className="h-2 w-2 mt-2 block rounded-full bg-indigo-600" />
+              </div>
+              <div>
+                <p className="text-sm text-gray-700">{e.description}</p>
+                <p className="mt-1 text-xs text-gray-400">
+                  {new Date(e.timestamp).toLocaleString()}
+                </p>
+              </div>
+            </li>
+          ))}
+        </ul>
       )}
-    </div>
+    </section>
   );
 }