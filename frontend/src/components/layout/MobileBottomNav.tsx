--- conflicted
+++ resolved
@@ -35,14 +35,8 @@
 
 export default function MobileBottomNav({ user }: MobileBottomNavProps) {
   const router = useRouter();
-<<<<<<< HEAD
-  // Next.js App Router doesn’t expose pathname in its types
-  const pathname = (router as unknown as { pathname?: string }).pathname;
-=======
-  // Next.js App Router doesn’t expose pathname, so cast router to any
-  // eslint-disable-next-line @typescript-eslint/no-explicit-any
-  const pathname = (router as any).pathname as string | undefined;
->>>>>>> 22c30c9b
+  // Next.js App Router doesn’t expose pathname in its types, so we use a type assertion
+  const pathname = (router as unknown as { pathname?: string }).pathname || '';
 
   const { threads } = useNotifications();
   const unreadMessages = threads.reduce((sum, t) => sum + t.unread_count, 0);
