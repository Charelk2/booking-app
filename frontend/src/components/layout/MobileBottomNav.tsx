--- conflicted
+++ resolved
@@ -35,15 +35,18 @@
 
 export default function MobileBottomNav({ user }: MobileBottomNavProps) {
   const router = useRouter();
-  // eslint-disable-next-line @typescript-eslint/no-explicit-any
+  // Next.js App Router doesn’t expose pathname, so cast router to any
   const pathname = (router as any).pathname as string | undefined;
 
   const { threads } = useNotifications();
-  const unreadMessages = threads.reduce((acc, t) => acc + t.unread_count, 0);
+  const unreadMessages = threads.reduce((sum, t) => sum + t.unread_count, 0);
   const badgeCount = unreadMessages > 99 ? '99+' : String(unreadMessages);
 
   return (
-    <nav className="fixed bottom-0 w-full bg-white border-t shadow z-50 sm:hidden" aria-label="Mobile navigation">
+    <nav
+      className="fixed bottom-0 w-full bg-white border-t shadow z-50 sm:hidden"
+      aria-label="Mobile navigation"
+    >
       <ul className="flex justify-around">
         {items.map((item) => {
           if (item.auth && !user) return null;
@@ -51,48 +54,25 @@
           const showBadge = item.name === 'Messages' && unreadMessages > 0;
 
           return (
-            <li key={item.name} className="relative flex-1">
+            <li key={item.name} className="flex-1">
               <Link
                 href={item.href}
                 className={classNames(
-<<<<<<< HEAD
                   'flex flex-col items-center text-xs',
                   active ? 'text-indigo-600' : 'text-gray-500 hover:text-gray-700'
                 )}
               >
-                <div className="min-w-[64px] min-h-[44px] flex flex-col items-center justify-center">
-                  <div className="relative">
-                    <item.icon className="h-6 w-6" aria-hidden="true" />
-                    {showBadge && (
-                      <span
-                        className="absolute -top-1 -right-1 inline-flex items-center justify-center px-1.5 py-0.5 text-[11px] font-bold leading-none text-white bg-red-600 rounded-full ring-2 ring-white"
-                      >
-                        {badgeCount}
-                      </span>
-                    )}
-                  </div>
-                  <span>{item.name}</span>
-                </div>
-=======
-                  'flex flex-col items-center px-3 py-2 text-xs transition duration-150 ease-in-out active:bg-gray-100',
-                  active ? 'text-indigo-600' : 'text-gray-500 hover:text-gray-700'
-                )}
-              >
-                <div
-                  className={classNames(
-                    'relative',
-                    active && 'bg-purple-50 rounded-full p-2'
-                  )}
-                >
+                <div className="min-w-[64px] min-h-[44px] flex flex-col items-center justify-center relative rounded active:bg-gray-100 transition">
                   <item.icon className="h-6 w-6" aria-hidden="true" />
                   {showBadge && (
-                    <span className="absolute -top-1 -right-1 inline-flex items-center justify-center px-1.5 py-0.5 text-[11px] font-bold leading-none text-white bg-red-600 rounded-full ring-2 ring-white">
+                    <span
+                      className="absolute -top-1 -right-1 inline-flex items-center justify-center px-1.5 py-0.5 text-[11px] font-bold leading-none text-white bg-red-600 rounded-full ring-2 ring-white"
+                    >
                       {badgeCount}
                     </span>
                   )}
                 </div>
                 <span className="mt-1">{item.name}</span>
->>>>>>> c3f68cae
               </Link>
             </li>
           );
