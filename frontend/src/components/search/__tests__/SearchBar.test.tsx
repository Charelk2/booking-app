import { flushPromises, nextTick } from "@/test/utils/flush";
import { createRoot } from 'react-dom/client';
import React from 'react';
import { act } from 'react-dom/test-utils';
import SearchBar from '../SearchBar';
import { useRouter, useSearchParams } from 'next/navigation';

jest.mock('next/navigation', () => ({
  useRouter: jest.fn(),
  useSearchParams: jest.fn(),
}));
<<<<<<< HEAD

const flushPromises = () => new Promise<void>((resolve) => setTimeout(resolve, 0));

describe('SearchBar location input', () => {
  afterEach(() => {
    jest.clearAllMocks();
    document.body.innerHTML = '';
  });

  it('updates location via autocomplete and pushes correct URL', async () => {
    const push = jest.fn();
    (useRouter as jest.Mock).mockReturnValue({ push });
    (useSearchParams as jest.Mock).mockReturnValue({ get: () => null });

    const container = document.createElement('div');
    document.body.appendChild(container);
    const root = createRoot(container);

    await act(async () => {
      root.render(<SearchBar />);
    });

    const mock = (global as { mockAutocomplete: jest.Mock }).mockAutocomplete;
    const instance = mock.mock.instances[0];
    instance.getPlace.mockReturnValue({ formatted_address: 'Cape Town' });

    await act(async () => {
      instance._cb();
      await flushPromises();
    });

    const form = container.querySelector('form') as HTMLFormElement;
    await act(async () => {
      form.dispatchEvent(new Event('submit', { bubbles: true }));
      await flushPromises();
    });

    expect(push).toHaveBeenCalledWith(
      '/artists?category=Live+Performance&location=Cape+Town',
    );

    act(() => root.unmount());
    container.remove();
  });

  it('opens map modal on button click', async () => {
    (useRouter as jest.Mock).mockReturnValue({ push: jest.fn() });
    (useSearchParams as jest.Mock).mockReturnValue({ get: () => null });

    const container = document.createElement('div');
    document.body.appendChild(container);
    const root = createRoot(container);

    await act(async () => {
      root.render(<SearchBar />);
    });

    const openBtn = container.querySelector('[data-testid="open-map-modal"]') as HTMLButtonElement;
    act(() => {
      openBtn.dispatchEvent(new MouseEvent('click', { bubbles: true }));
    });
    expect(document.querySelector('[data-testid="location-map-modal"]')).not.toBeNull();

    act(() => root.unmount());
    container.remove();
  });

  it('closes map modal on button click', async () => {
    (useRouter as jest.Mock).mockReturnValue({ push: jest.fn() });
    (useSearchParams as jest.Mock).mockReturnValue({ get: () => null });

    const container = document.createElement('div');
    document.body.appendChild(container);
    const root = createRoot(container);

    await act(async () => {
      root.render(<SearchBar />);
    });

    const openBtn = container.querySelector('[data-testid="open-map-modal"]') as HTMLButtonElement;
    act(() => {
      openBtn.dispatchEvent(new MouseEvent('click', { bubbles: true }));
    });

    const closeBtn = document
      .querySelector('[data-testid="location-map-modal"] button[type="button"]') as HTMLButtonElement;

    await act(async () => {
      closeBtn.dispatchEvent(new MouseEvent('click', { bubbles: true }));
    });

    expect(document.querySelector('[data-testid="location-map-modal"]')).toBeNull();

    act(() => root.unmount());
    container.remove();
  });
});
=======
>>>>>>> 70f289ae
<|MERGE_RESOLUTION|>--- conflicted
+++ resolved
@@ -9,7 +9,7 @@
   useRouter: jest.fn(),
   useSearchParams: jest.fn(),
 }));
-<<<<<<< HEAD
+
 
 const flushPromises = () => new Promise<void>((resolve) => setTimeout(resolve, 0));
 
@@ -107,5 +107,3 @@
     container.remove();
   });
 });
-=======
->>>>>>> 70f289ae
