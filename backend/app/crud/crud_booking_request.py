--- conflicted
+++ resolved
@@ -13,11 +13,9 @@
 ) -> models.BookingRequest:
     data = booking_request.model_dump(exclude={"status"})
     db_booking_request = models.BookingRequest(
-<<<<<<< HEAD
-        **data,
-=======
+
         **booking_request.model_dump(),
->>>>>>> af509133
+        main
         client_id=client_id,
         status=booking_request.status or models.BookingRequestStatus.PENDING_QUOTE,
     )
