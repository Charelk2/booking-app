--- conflicted
+++ resolved
@@ -9,13 +9,9 @@
 | Agent | Purpose | Key files | Trigger |
 |-------|---------|-----------|---------|
 | **Booking Request** | Orchestrates the booking wizard and business rules | `backend/app/api/api_booking_request.py`<br>`frontend/src/components/booking/BookingWizard.tsx` | When a client submits or updates a booking |
-<<<<<<< HEAD
-| **NLP Booking** | Extracts event details and event type from natural language descriptions | `backend/app/services/nlp_booking.py`<br>`backend/app/api/api_booking_request.py`<br>`frontend/src/components/booking/BookingWizard.tsx` | When a client provides a free-form event description |
-=======
 
 | **NLP Booking** | Extracts event details and event type from natural language descriptions | `backend/app/services/nlp_booking.py`<br>`backend/app/api/api_booking_request.py`<br>`frontend/src/components/booking/BookingWizard.tsx` | When a client provides a free-form event description |
 
->>>>>>> 927f6aff
 | **Provider Matching** | Selects sound and accommodation providers | `backend/app/crud/crud_service.py`<br>`backend/app/api/api_service.py` | During booking and quote steps |
 | **Travel & Accommodation** | Calculates travel distance, lodging costs, and now weather forecasts | `backend/app/services/booking_quote.py`<br>`backend/app/api/api_weather.py`<br>`frontend/src/app/quote-calculator/page.tsx` | When estimating travel or lodging expenses |
 | **Quote Generator** | Gathers performance, provider, travel, and accommodation costs | `backend/app/api/api_quote.py`<br>`frontend/src/components/booking/MessageThread.tsx` | After all booking info is entered |
@@ -131,18 +127,12 @@
 
 ### 16. NLP Booking Agent
 
-<<<<<<< HEAD
-=======
 
->>>>>>> 927f6aff
 * **Purpose:** Parses natural language descriptions to pre-fill booking details like event type, date, location, and guest count.
 * **Frontend:** A text/voice input in `BookingWizard.tsx` sends the prompt and lets users apply or edit the AI-suggested values.
 * **Backend:** `nlp_booking.py` performs lightweight extraction and `/api/v1/booking-requests/parse` exposes the service.
 
-<<<<<<< HEAD
-=======
 
->>>>>>> 927f6aff
 
 
 ## How to Add or Modify an Agent
